--- conflicted
+++ resolved
@@ -14,13 +14,8 @@
 - seaborn =0.12.2
 - scikit-image =0.19.3
 - randspg =0.0.1
-<<<<<<< HEAD
-- boto3 =1.26.89
+- boto3 =1.26.99
 - moto =4.1.6
-=======
-- boto3 =1.26.99
-- moto =4.1.5
->>>>>>> 2072bd29
 - pycp2k =0.2.2
 - sqlalchemy <2
 - typeguard =2.13.3