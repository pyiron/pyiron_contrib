channels:
- conda-forge
dependencies:
- ase =3.22.1
- coveralls
- coverage
- codacy-coverage
- ipython
- matplotlib =3.7.1
- numpy =1.24.3
- pyiron_base =0.5.37
- pyiron_atomistics =0.2.66
- pyparsing =3.0.9
- randspg =0.0.1
- scipy =1.10.1
- seaborn =0.12.2
- scikit-image =0.19.3
<<<<<<< HEAD
- boto3 =1.26.129
- moto =4.1.8
=======
- randspg =0.0.1
- boto3 =1.26.133
- moto =4.1.9
>>>>>>> 724e0a9c
- pycp2k =0.2.2
- typeguard =4.0.0
- aws-sam-translator =1.65.0<|MERGE_RESOLUTION|>--- conflicted
+++ resolved
@@ -15,14 +15,8 @@
 - scipy =1.10.1
 - seaborn =0.12.2
 - scikit-image =0.19.3
-<<<<<<< HEAD
-- boto3 =1.26.129
-- moto =4.1.8
-=======
-- randspg =0.0.1
 - boto3 =1.26.133
 - moto =4.1.9
->>>>>>> 724e0a9c
 - pycp2k =0.2.2
 - typeguard =4.0.0
 - aws-sam-translator =1.65.0