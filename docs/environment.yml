--- conflicted
+++ resolved
@@ -21,12 +21,8 @@
 - boto3 =1.28.15
 - moto =4.1.14
 - pycp2k =0.2.2
-<<<<<<< HEAD
 - python-graphviz
-- typeguard =4.0.0
-=======
 - typeguard =4.1.0
->>>>>>> 8dd52513
 - aws-sam-translator =1.71.0
 - pympipool =0.6.1
 - distributed =2023.5.0