--- conflicted
+++ resolved
@@ -307,22 +307,6 @@
             "The set_empty_states function is not implemented for this code."
         )
 
-<<<<<<< HEAD
-    def get_electronic_structure(self):
-        """
-        Gets the electronic structure instance from the hdf5 file
-
-        Returns:
-                pyiron.atomistics.waves.electronic.ElectronicStructure instance
-        """
-        if self.status not in ["finished", "warning", "not_converged"]:
-            return
-        else:
-            with self.project_hdf5.open("output") as ho:
-                es_obj = ElectronicStructure()
-                es_obj.from_hdf(ho)
-            return es_obj
-=======
     def _set_kpoints(
         self,
         mesh=None,
@@ -338,7 +322,21 @@
         raise NotImplementedError(
             "The set_kpoints function is not implemented for this code."
         )
->>>>>>> e4ef8422
+
+    def get_electronic_structure(self):
+        """
+        Gets the electronic structure instance from the hdf5 file
+
+        Returns:
+                pyiron.atomistics.waves.electronic.ElectronicStructure instance
+        """
+        if self.status not in ["finished", "warning", "not_converged"]:
+            return
+        else:
+            with self.project_hdf5.open("output") as ho:
+                es_obj = ElectronicStructure()
+                es_obj.from_hdf(ho)
+            return es_obj
 
 
 def set_encut(job, parameter):
