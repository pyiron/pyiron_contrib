# coding: utf-8
# Copyright (c) Max-Planck-Institut für Eisenforschung GmbH - Computational Materials Design (CM) Department
# Distributed under the terms of "New BSD License", see the LICENSE file.

from __future__ import division, print_function
from ase.atoms import Atoms as ASEAtoms, Atom as ASEAtom
from ase.symbols import Symbols as ASESymbols
import ast
from copy import copy
from collections import OrderedDict
import numpy as np
import warnings
import seekpath
import importlib
from structuretoolkit import (
    get_symmetry,
    get_neighbors,
    get_neighborhood,
    center_coordinates_in_unit_cell,
    get_distances_array,
    find_mic,
)
from pyiron_atomistics.atomistics.structure.atom import (
    Atom,
    ase_to_pyiron as ase_to_pyiron_atom,
)
from pyiron_atomistics.atomistics.structure.pyscal import pyiron_to_pyscal_system
from pyiron_atomistics.atomistics.structure._visualize import Visualize
from pyiron_atomistics.atomistics.structure.analyse import Analyse
<<<<<<< HEAD
from pyiron_atomistics.atomistics.structure.symmetry import Symmetry
=======
>>>>>>> f7a80dab
from pyiron_atomistics.atomistics.structure.periodic_table import (
    PeriodicTable,
    ChemicalElement,
)
from pyiron_base import state, deprecate
from pymatgen.io.ase import AseAtomsAdaptor
from collections.abc import Sequence

__author__ = "Joerg Neugebauer, Sudarsan Surendralal"
__copyright__ = (
    "Copyright 2021, Max-Planck-Institut für Eisenforschung GmbH - "
    "Computational Materials Design (CM) Department"
)
__version__ = "1.0"
__maintainer__ = "Sudarsan Surendralal"
__email__ = "surendralal@mpie.de"
__status__ = "production"
__date__ = "Sep 1, 2017"


class Atoms(ASEAtoms):
    """
    The Atoms class represents all the information required to describe a structure at the atomic scale. This class is
    derived from the `ASE atoms class`_.

    Args:
        elements (list/numpy.ndarray): List of strings containing the elements or a list of
                            atomistics.structure.periodic_table.ChemicalElement instances
        numbers (list/numpy.ndarray): List of atomic numbers of elements
        symbols (list/numpy.ndarray): List of chemical symbols
        positions (list/numpy.ndarray): List of positions
        scaled_positions (list/numpy.ndarray): List of scaled positions (relative coordinates)
        pbc (list/numpy.ndarray/boolean): Tells if periodic boundary conditions should be applied on the three axes
        cell (list/numpy.ndarray instance): A 3x3 array representing the lattice vectors of the structure

    Note: Only one of elements/symbols or numbers should be assigned during initialization

    Attributes:

        indices (numpy.ndarray): A list of size N which gives the species index of the structure which has N atoms

    .. _ASE atoms class: https://wiki.fysik.dtu.dk/ase/ase/atoms.html

    """

    def __init__(
        self,
        symbols=None,
        positions=None,
        numbers=None,
        tags=None,
        momenta=None,
        masses=None,
        magmoms=None,
        charges=None,
        scaled_positions=None,
        cell=None,
        pbc=None,
        celldisp=None,
        constraint=None,
        calculator=None,
        info=None,
        indices=None,
        elements=None,
        dimension=None,
        species=None,
        **qwargs,
    ):
        if symbols is not None:
            if elements is None:
                elements = symbols
            else:
                raise ValueError("Only elements OR symbols should be given.")
        if (
            tags is not None
            or momenta is not None
            or masses is not None
            or charges is not None
            or celldisp is not None
            or constraint is not None
            or calculator is not None
            or info is not None
        ):
            state.logger.debug("Not supported parameter used!")

        self._is_scaled = False

        self._species = list()
        self.constraints = None
        self._pse = PeriodicTable()

        el_index_lst = list()
        element_list = None
        if numbers is not None:  # for ASE compatibility
            if not (elements is None):
                raise AssertionError()
            elements = self.numbers_to_elements(numbers)
        if elements is not None:
            el_object_list = None
            if isinstance(elements, str):
                element_list = self.convert_formula(elements)
            elif isinstance(elements, (list, tuple, np.ndarray)):
                if not all([isinstance(el, elements[0].__class__) for el in elements]):
                    object_list = list()
                    for el in elements:
                        if isinstance(el, str):
                            object_list.append(self.convert_element(el))
                        if isinstance(el, ChemicalElement):
                            object_list.append(el)
                        if isinstance(el, Atom):
                            object_list.append(el.element)
                        if isinstance(el, (int, np.integer)):
                            # pse = PeriodicTable()
                            object_list.append(self._pse.element(el))
                        el_object_list = object_list

                if len(elements) == 0:
                    element_list = elements
                else:
                    if isinstance(elements[0], (list, tuple, np.ndarray)):
                        elements = np.array(elements).flatten()
                    if isinstance(elements[0], str):
                        element_list = elements
                    elif isinstance(elements[0], ChemicalElement):
                        el_object_list = elements
                    elif isinstance(elements[0], Atom):
                        el_object_list = [el.element for el in elements]
                        positions = [el.position for el in elements]
                    elif elements.dtype in [int, np.integer]:
                        el_object_list = self.numbers_to_elements(elements)
                    else:
                        raise ValueError(
                            "Unknown static type for element in list: "
                            + str(type(elements[0]))
                        )

            if el_object_list is None:
                el_object_list = [self.convert_element(el) for el in element_list]

            # Create a list from a set but always preserve order
            self.set_species(list(dict.fromkeys(el_object_list)))
            el_index_lst = [self._species_to_index_dict[el] for el in el_object_list]

        elif indices is not None:
            el_index_lst = indices
            if species is None:
                raise ValueError(
                    "species must be given if indices is given, but is None."
                )
            self.set_species(species)

        indices = np.array(el_index_lst, dtype=int)

        el_lst = [
            el.Abbreviation if el.Parent is None else el.Parent for el in self.species
        ]
        symbols = np.array([el_lst[el] for el in indices])
        super(Atoms, self).__init__(
            symbols=symbols,
            positions=positions,
            numbers=None,
            tags=tags,
            momenta=momenta,
            masses=masses,
            magmoms=magmoms,
            charges=charges,
            scaled_positions=scaled_positions,
            cell=cell,
            pbc=pbc,
            celldisp=celldisp,
            constraint=constraint,
            calculator=calculator,
            info=info,
        )

        self.set_array("indices", indices)

        self.bonds = None
        self.units = {"length": "A", "mass": "u"}
        self.set_initial_magnetic_moments(magmoms)
        self._high_symmetry_points = None
        self._high_symmetry_path = None
        self.dimension = dimension
        if len(self.positions) > 0:
            self.dimension = len(self.positions[0])
        else:
            self.dimension = 0
        self._visualize = Visualize(self)
        self._analyse = Analyse(self)
        # Velocities were not handled at all during file writing
        self._velocities = None

    @property
    def velocities(self):
        return self._velocities

    @velocities.setter
    def velocities(self, val):
        if self.positions.shape == val.shape:
            self._velocities = val
        else:
            raise ValueError(
                f"Shape of velocities and positions has to match. Velocities shape: {val.shape}, positions shape: {self.positions.shape}"
            )

    @property
    def spins(self):
        """
        Magnetic spins for each atom in the structure

        Returns:
            numpy.ndarray/list: The magnetic moments for reach atom as a single value or a vector (non-collinear spins)

        """
        if self.has("initial_magmoms"):
            return self.arrays["initial_magmoms"]
        else:
            raise AttributeError("'Atoms' object has no attribute 'spins'")

    @spins.setter
    def spins(self, val):
        self.set_array("initial_magmoms", None)
        if val is not None:
            self.set_array("initial_magmoms", np.asarray(val))

    @property
    def visualize(self):
        return self._visualize

    @property
    def analyse(self):
        return self._analyse

    @property
    def species(self):
        """
        list: A list of atomistics.structure.periodic_table.ChemicalElement instances

        """
        return self._species

    def set_species(self, value):
        """
        Setting the species list

        Args:
            value (list): A list atomistics.structure.periodic_table.ChemicalElement instances

        """
        if value is not None:
            self._species = list(value)[:]

    @property
    def _store_elements(self) -> dict:
        return {el.Abbreviation: el for el in self.species}

    @property
    def _species_to_index_dict(self) -> dict:
        return {el: i for i, el in enumerate(self.species)}

    @property
    def symbols(self):
        """
        Get chemical symbols as a :class:`ase.symbols.Symbols` object.

        The object works like ``atoms.numbers`` except its values
        are strings.  It supports in-place editing.
        """
        sym_obj = Symbols(self.numbers)
        sym_obj.structure = self
        return sym_obj

    @symbols.setter
    def symbols(self, obj):
        new_symbols = Symbols.fromsymbols(obj)
        self.numbers[:] = new_symbols.numbers

    @property
    def elements(self):
        """
        numpy.ndarray: A size N list of atomistics.structure.periodic_table.ChemicalElement instances according
                       to the ordering of the atoms in the instance

        """
        return np.array([self.species[el] for el in self.indices])

    def get_high_symmetry_points(self):
        """
        dictionary of high-symmetry points defined for this specific structure.

        Returns:
            dict: high_symmetry_points
        """
        return self._high_symmetry_points

    def _set_high_symmetry_points(self, new_high_symmetry_points):
        """
        Sets new high symmetry points dictionary.

        Args:
            new_high_symmetry_points (dict): new high symmetry points
        """
        if not isinstance(new_high_symmetry_points, dict):
            raise ValueError("has to be dict!")
        self._high_symmetry_points = new_high_symmetry_points

    def add_high_symmetry_points(self, new_points):
        """
        Adds new points to the dict of existing high symmetry points.

        Args:
            new_points (dict): Points to add
        """
        if self.get_high_symmetry_points() is None:
            raise AssertionError(
                "Construct high symmetry points first. Use self.create_line_mode_structure()."
            )
        else:
            self._high_symmetry_points.update(new_points)

    def get_high_symmetry_path(self):
        """
        Path used for band structure calculations

        Returns:
            dict: dict of pathes with start and end points.

        """
        return self._high_symmetry_path

    def _set_high_symmetry_path(self, new_path):
        """
        Sets new list for the high symmetry path used for band structure calculations.

        Args:
            new_path (dict): dictionary of lists of tuples with start and end point.
                E.G. {"my_path": [('Gamma', 'X'), ('X', 'Y')]}
        """
        self._high_symmetry_path = new_path

    def add_high_symmetry_path(self, path):
        """
        Adds a new path to the dictionary of pathes for band structure calculations.

        Args:
            path (dict): dictionary of lists of tuples with start and end point.
                E.G. {"my_path": [('Gamma', 'X'), ('X', 'Y')]}
        """
        if self.get_high_symmetry_path() is None:
            raise AssertionError(
                "Construct high symmetry path first. Use self.create_line_mode_structure()."
            )

        for values_all in path.values():
            for values in values_all:
                if not len(values) == 2:
                    raise ValueError(
                        "'{}' is not a propper trace! It has to contain exactly 2 values! (start and end point)".format(
                            values
                        )
                    )
                for v in values:
                    if v not in self.get_high_symmetry_points().keys():
                        raise ValueError(
                            "'{}' is not a valid high symmetry point".format(v)
                        )

        self._high_symmetry_path.update(path)

<<<<<<< HEAD
    @deprecate("Use Atoms.set_array() instead")
=======
    @deprecate("Use Atoms.set_array() instead: 
    e.g. Atoms.set_array('selective_dynamics', np.repeat([[True, True, False]], len(Atoms), axis=0))
>>>>>>> f7a80dab
    def add_tag(self, **qwargs):
        """
        Add tags to the atoms object.

        Examples:

            For selective dynamics::

            >>> self.add_tag(selective_dynamics=[False, False, False])

        """
        for tag, value in qwargs.items():
            self.set_array(tag, np.repeat([value], len(self), axis=0))

    # @staticmethod
    def numbers_to_elements(self, numbers):
        """
        Convert atomic numbers in element objects (needed for compatibility with ASE)

        Args:
            numbers (list): List of Element Numbers (as Integers; default in ASE)

        Returns:
            list: A list of elements as needed for pyiron

        """
        # pse = PeriodicTable()  # TODO; extend to internal PSE which can contain additional elements and tags
        atom_number_to_element = {}
        for i_el in set(numbers):
            i_el = int(i_el)
            atom_number_to_element[i_el] = self._pse.element(i_el)
        return [atom_number_to_element[i_el] for i_el in numbers]

    def copy(self):
        """
        Returns a copy of the instance

        Returns:
            pyiron.atomistics.structure.atoms.Atoms: A copy of the instance

        """
        return self.__copy__()

    def to_hdf(self, hdf, group_name="structure"):
        """
        Save the object in a HDF5 file

        Args:
            hdf (pyiron_base.generic.hdfio.FileHDFio): HDF path to which the object is to be saved
            group_name (str):
                Group name with which the object should be stored. This same name should be used to retrieve the object

        """
        # import time
        with hdf.open(group_name) as hdf_structure:
            hdf_structure["TYPE"] = str(type(self))
            for el in self.species:
                if isinstance(el.tags, dict):
                    with hdf_structure.open("new_species") as hdf_species:
                        el.to_hdf(hdf_species)
            hdf_structure["species"] = [el.Abbreviation for el in self.species]
            hdf_structure["indices"] = self.indices

            with hdf_structure.open("tags") as hdf_tags:
                for tag, value in self.arrays.items():
                    if tag in ["positions", "numbers", "indices"]:
                        continue
                    hdf_tags[tag] = value.tolist()
            hdf_structure["units"] = self.units
            hdf_structure["dimension"] = self.dimension

            if self.cell is not None:
                with hdf_structure.open("cell") as hdf_cell:
                    # Convert ASE cell object to numpy array before storing
                    hdf_cell["cell"] = np.array(self.cell)
                    hdf_cell["pbc"] = self.pbc

            # hdf_structure["coordinates"] = self.positions  # "Atomic coordinates"
            hdf_structure["positions"] = self.positions  # "Atomic coordinates"
            if self.has("initial_magmoms"):
                hdf_structure["spins"] = self.spins
            # potentials with explicit bonds (TIP3P, harmonic, etc.)
            if self.bonds is not None:
                hdf_structure["explicit_bonds"] = self.bonds

            if self._high_symmetry_points is not None:
                hdf_structure["high_symmetry_points"] = self._high_symmetry_points

            if self._high_symmetry_path is not None:
                hdf_structure["high_symmetry_path"] = self._high_symmetry_path

            hdf_structure["info"] = self.info

            if self.calc is not None:
                calc_dict = self.calc.todict()
                calc_dict["label"] = self.calc.label
                calc_dict["class"] = (
                    self.calc.__class__.__module__ + "." + self.calc.__class__.__name__
                )
                hdf_structure["calculator"] = calc_dict

    def from_hdf(self, hdf, group_name="structure"):
        """
        Retrieve the object from a HDF5 file

        Args:
            hdf (pyiron_base.generic.hdfio.FileHDFio): HDF path to which the object is to be saved
            group_name (str): Group name from which the Atoms object is retreived.

        Returns:
            pyiron_atomistics.structure.atoms.Atoms: The retrieved atoms class

        """
        if "indices" in hdf[group_name].list_nodes():
            with hdf.open(group_name) as hdf_atoms:
                if "new_species" in hdf_atoms.list_groups():
                    with hdf_atoms.open("new_species") as hdf_species:
                        self._pse.from_hdf(hdf_species)

                el_object_list = [
                    self.convert_element(el, self._pse) for el in hdf_atoms["species"]
                ]
                self.arrays["indices"] = hdf_atoms["indices"]

                self.set_species(el_object_list)
                self.bonds = None

                tr_dict = {1: True, 0: False}
                self.dimension = hdf_atoms["dimension"]
                self.units = hdf_atoms["units"]

                if "cell" in hdf_atoms.list_groups():
                    with hdf_atoms.open("cell") as hdf_cell:
                        self.cell = hdf_cell["cell"]
                        self.pbc = hdf_cell["pbc"]

                # Backward compatibility
                position_tag = "positions"
                if position_tag not in hdf_atoms.list_nodes():
                    position_tag = "coordinates"
                self.arrays["positions"] = hdf_atoms[position_tag]
                if (
                    "is_absolute" in hdf_atoms.list_nodes()
                    and not tr_dict[hdf_atoms["is_absolute"]]
                ):
                    self.set_scaled_positions(self.arrays["positions"])

                self.arrays["numbers"] = self.get_atomic_numbers()

                if "explicit_bonds" in hdf_atoms.list_nodes():
                    # print "bonds: "
                    self.bonds = hdf_atoms["explicit_bonds"]
                if "spins" in hdf_atoms.list_nodes():
                    self.spins = hdf_atoms["spins"]
                if "tags" in hdf_atoms.list_groups():
                    with hdf_atoms.open("tags") as hdf_tags:
                        tags = hdf_tags.list_nodes()
                        for tag in tags:
                            if tag in ["initial_magmoms"]:
                                continue
                            # tr_dict = {'0': False, '1': True}
                            if isinstance(hdf_tags[tag], (list, np.ndarray)):
                                my_list = hdf_tags[tag]
                            else:  # legacy of SparseList
                                my_dict = hdf_tags.get_pandas(tag).to_dict()
                                my_list = np.array(my_dict["values"])[
                                    np.argsort(my_dict["index"])
                                ]
                            self.set_array(tag, np.asarray(my_list))

                if "bonds" in hdf_atoms.list_nodes():
                    self.bonds = hdf_atoms["explicit_bonds"]

                self._high_symmetry_points = None
                if "high_symmetry_points" in hdf_atoms.list_nodes():
                    self._high_symmetry_points = hdf_atoms["high_symmetry_points"]

                self._high_symmetry_path = None
                if "high_symmetry_path" in hdf_atoms.list_nodes():
                    self._high_symmetry_path = hdf_atoms["high_symmetry_path"]
                if "info" in hdf_atoms.list_nodes():
                    self.info = hdf_atoms["info"]
                if "calculator" in hdf_atoms:
                    calc_dict = hdf_atoms["calculator"]
                    class_path = calc_dict.pop("class")
                    calc_module = importlib.import_module(
                        ".".join(class_path.split(".")[:-1])
                    )
                    calc_class = getattr(calc_module, class_path.split(".")[-1])
                    self.calc = calc_class(**calc_dict)
                return self

        else:
            return self._from_hdf_old(hdf, group_name)

    def _from_hdf_old(self, hdf, group_name="structure"):
        """
        This function exits merely for the purpose of backward compatibility
        """
        with hdf.open(group_name) as hdf_atoms:
            self._pse = PeriodicTable()
            if "species" in hdf_atoms.list_groups():
                with hdf_atoms.open("species") as hdf_species:
                    self._pse.from_hdf(hdf_species)
            chemical_symbols = np.array(hdf_atoms["elements"], dtype=str)
            el_object_list = [
                self.convert_element(el, self._pse) for el in chemical_symbols
            ]
            self.set_species(list(set(el_object_list)))
            self.set_array(
                "indices", [self._species_to_index_dict[el] for el in el_object_list]
            )
            self.bonds = None
            if "explicit_bonds" in hdf_atoms.list_nodes():
                # print "bonds: "
                self.bonds = hdf_atoms["explicit_bonds"]

            if "tags" in hdf_atoms.list_groups():
                with hdf_atoms.open("tags") as hdf_tags:
                    tags = hdf_tags.list_nodes()
                    for tag in tags:
                        # tr_dict = {'0': False, '1': True}
                        if isinstance(hdf_tags[tag], (list, np.ndarray)):
                            my_list = hdf_tags[tag]
                        else:
                            my_dict = hdf_tags.get_pandas(tag).to_dict()
                            my_list = np.array(my_dict["values"])[
                                np.argsort(my_dict["index"])
                            ]
                        self.set_array(tag, my_list)

            self.cell = None
            if "cell" in hdf_atoms.list_groups():
                with hdf_atoms.open("cell") as hdf_cell:
                    self.cell = hdf_cell["cell"]
                    self.pbc = hdf_cell["pbc"]

            tr_dict = {1: True, 0: False}
            self.dimension = hdf_atoms["dimension"]
            if "is_absolute" in hdf_atoms and not tr_dict[hdf_atoms["is_absolute"]]:
                self.positions = hdf_atoms["coordinates"]
            else:
                self.set_scaled_positions(hdf_atoms["coordinates"])
            self.units = hdf_atoms["units"]

            if "bonds" in hdf_atoms.list_nodes():
                self.bonds = hdf_atoms["explicit_bonds"]

            self._high_symmetry_points = None
            if "high_symmetry_points" in hdf_atoms.list_nodes():
                self._high_symmetry_points = hdf_atoms["high_symmetry_points"]
            return self

    def select_index(self, el):
        """
        Returns the indices of a given element in the structure

        Args:
            el (str/atomistics.structures.periodic_table.ChemicalElement/list): Element for which the indices should
                                                                                  be returned
        Returns:
            numpy.ndarray: An array of indices of the atoms of the given element

        """
        if isinstance(el, str):
            return np.where(self.get_chemical_symbols() == el)[0]
        elif isinstance(el, ChemicalElement):
            return np.where([e == el for e in self.get_chemical_elements()])[0]
        if isinstance(el, (list, np.ndarray)):
            if isinstance(el[0], str):
                return np.where(np.isin(self.get_chemical_symbols(), el))[0]
            elif isinstance(el[0], ChemicalElement):
                return np.where([e in el for e in self.get_chemical_elements()])[0]

    def select_parent_index(self, el):
        """
        Returns the indices of a given element in the structure ignoring user defined elements

        Args:
            el (str/atomistics.structures.periodic_table.ChemicalElement): Element for which the indices should
                                                                                  be returned
        Returns:
            numpy.ndarray: An array of indices of the atoms of the given element

        """
        parent_basis = self.get_parent_basis()
        return parent_basis.select_index(el)

    def get_tags(self):
        """
        Returns the keys of the stored tags of the structure

        Returns:
            dict_keys: Keys of the stored tags

        """
        return self.arrays.keys()

    def convert_element(self, el, pse=None):
        """
        Convert a string or an atom instance into a ChemicalElement instance

        Args:
            el (str/atomistics.structure.atom.Atom): String or atom instance from which the element should
                                                            be generated
            pse (atomistics.structure.periodictable.PeriodicTable): PeriodicTable instance from which the element
                                                                           is generated (optional)

        Returns:

            atomistics.structure.periodictable.ChemicalElement: The required chemical element

        """
        if el in list(self._store_elements.keys()):
            return self._store_elements[el]

        if isinstance(el, str):  # as symbol
            element = Atom(el, pse=pse).element
        elif isinstance(el, Atom):
            element = el.element
            el = el.element.Abbreviation
        elif isinstance(el, ChemicalElement):
            element = el
            el = el.Abbreviation
        else:
            raise ValueError("Unknown static type to specify a element")

        if hasattr(self, "species"):
            if element not in self.species:
                self._species.append(element)
                self.set_species(self._species)
        return element

    def get_chemical_formula(self):
        """
        Returns the chemical formula of structure

        Returns:
            str: The chemical formula as a string

        """
        species = self.get_number_species_atoms()
        formula = ""
        for string_sym, num in species.items():
            if num == 1:
                formula += str(string_sym)
            else:
                formula += str(string_sym) + str(num)
        return formula

    def get_chemical_indices(self):
        """
        Returns the list of chemical indices as ordered in self.species

        Returns:
            numpy.ndarray: A list of chemical indices

        """
        return self.indices.copy()

    def get_atomic_numbers(self):
        """
        Returns the atomic numbers of all the atoms in the structure

        Returns:
            numpy.ndarray: A list of atomic numbers

        """
        el_lst = [el.AtomicNumber for el in self.species]
        return np.array([el_lst[el] for el in self.indices])

    def get_chemical_symbols(self):
        """
        Returns the chemical symbols for all the atoms in the structure

        Returns:
            numpy.ndarray: A list of chemical symbols

        """
        el_lst = [el.Abbreviation for el in self.species]
        return np.array([el_lst[el] for el in self.indices])

    def get_parent_symbols(self):
        """
        Returns the chemical symbols for all the atoms in the structure even for user defined elements

        Returns:
            numpy.ndarray: A list of chemical symbols

        """
        sp_parent_list = list()
        for sp in self.species:
            if isinstance(sp.Parent, (float, type(None))):
                sp_parent_list.append(sp.Abbreviation)
            else:
                sp_parent_list.append(sp.Parent)
        return np.array([sp_parent_list[i] for i in self.indices])

    def get_parent_basis(self):
        """
        Returns the basis with all user defined/special elements as the it's parent

        Returns:
            pyiron.atomistics.structure.atoms.Atoms: Structure without any user defined elements

        """
        parent_basis = copy(self)
        new_species = np.array(parent_basis.species)
        for i, sp in enumerate(new_species):
            if not isinstance(sp.Parent, (float, type(None))):
                pse = PeriodicTable()
                new_species[i] = pse.element(sp.Parent)
        sym_list = [el.Abbreviation for el in new_species]
        if len(sym_list) != len(np.unique(sym_list)):
            uni, ind, inv_ind = np.unique(
                sym_list, return_index=True, return_inverse=True
            )
            new_species = new_species[ind].copy()
            parent_basis.set_species(list(new_species))
            indices_copy = parent_basis.indices.copy()
            for i, ind_ind in enumerate(inv_ind):
                indices_copy[parent_basis.indices == i] = ind_ind
            parent_basis.set_array("indices", indices_copy)
            return parent_basis
        parent_basis.set_species(list(new_species))
        return parent_basis

    def get_chemical_elements(self):
        """
        Returns the list of chemical element instances

        Returns:
            numpy.ndarray: A list of chemical element instances

        """
        return self.elements

    def get_number_species_atoms(self):
        """
        Returns a dictionary with the species in the structure and the corresponding count in the structure

        Returns:
            collections.OrderedDict: An ordered dictionary with the species and the corresponding count

        """
        count = OrderedDict()
        # print "sorted: ", sorted(set(self.elements))
        for el in sorted(set(self.get_chemical_symbols())):
            count[el] = 0

        for el in self.get_chemical_symbols():
            count[el] += 1
        return count

    def get_species_symbols(self):
        """
        Returns the symbols of the present species

        Returns:
            numpy.ndarray: List of the symbols of the species

        """
        return np.array(sorted([el.Abbreviation for el in self.species]))

    def get_species_objects(self):
        """


        Returns:

        """
        el_set = self.species
        el_sym_lst = {el.Abbreviation: i for i, el in enumerate(el_set)}
        el_sorted = self.get_species_symbols()
        return [el_set[el_sym_lst[el]] for el in el_sorted]

    def get_number_of_species(self):
        """

        Returns:

        """
        return len(self.species)

    def get_number_of_degrees_of_freedom(self):
        """

        Returns:

        """
        return len(self) * self.dimension

    def get_center_of_mass(self):
        """
        Returns:
            com (float): center of mass in A
        """
        masses = self.get_masses()
        return np.einsum("i,ij->j", masses, self.positions) / np.sum(masses)

    def get_masses(self):
        """
        Gets the atomic masses of all atoms in the structure

        Returns:
            numpy.ndarray: Array of masses

        """
        el_lst = [el.AtomicMass for el in self.species]
        return np.array([el_lst[el] for el in self.indices])

    def get_masses_dof(self):
        """

        Returns:

        """
        dim = self.dimension
        return np.repeat(self.get_masses(), dim)

    def get_volume(self, per_atom=False):
        """

        Args:
            per_atom (bool): True if volume per atom is to be returned

        Returns:
            volume (float): Volume in A**3

        """
        if per_atom:
            return np.abs(np.linalg.det(self.cell)) / len(self)
        else:
            return np.abs(np.linalg.det(self.cell))

    def get_density(self):
        """
        Returns the density in g/cm^3

        Returns:
            float: Density of the structure

        """
        # conv_factor = Ang3_to_cm3/scipi.constants.Avogadro
        # with Ang3_to_cm3 = 1e24
        conv_factor = 1.660539040427164
        return conv_factor * np.sum(self.get_masses()) / self.get_volume()

    def get_number_of_atoms(self):
        """

        Returns:

        """
        # assert(len(self) == np.sum(self.get_number_species_atoms().values()))
        return len(self)

    @deprecate
    def set_absolute(self):
        if self._is_scaled:
            self._is_scaled = False

    @deprecate
    def set_relative(self):
        if not self._is_scaled:
            self._is_scaled = True

    def get_wrapped_coordinates(self, positions, epsilon=1.0e-8):
        """
        Return coordinates in wrapped in the periodic cell

        Args:
            positions (list/numpy.ndarray): Positions
            epsilon (float): displacement to add to avoid wrapping of atoms at borders

        Returns:

            numpy.ndarray: Wrapped positions

        """
        scaled_positions = np.einsum(
            "ji,nj->ni", np.linalg.inv(self.cell), np.asarray(positions).reshape(-1, 3)
        )
        if any(self.pbc):
            scaled_positions[:, self.pbc] -= np.floor(
                scaled_positions[:, self.pbc] + epsilon
            )
        new_positions = np.einsum("ji,nj->ni", self.cell, scaled_positions)
        return new_positions.reshape(np.asarray(positions).shape)

    def center_coordinates_in_unit_cell(self, origin=0, eps=1e-4):
        """
        Wrap atomic coordinates within the supercell.

        Modifies object in place and returns itself.

        Args:
            origin (float):  0 to confine between 0 and 1, -0.5 to confine between -0.5 and 0.5
            eps (float): Tolerance to detect atoms at cell edges

        Returns:
            :class:`pyiron_atomistics.atomistics.structure.atoms.Atoms`: reference to this structure
        """
        return center_coordinates_in_unit_cell(structure=self, origin=origin, eps=eps)

    def create_line_mode_structure(
        self,
        with_time_reversal=True,
        recipe="hpkot",
        threshold=1e-07,
        symprec=1e-05,
        angle_tolerance=-1.0,
    ):
        """
        Uses 'seekpath' to create a new structure with high symmetry points and path for band structure calculations.

        Args:
            with_time_reversal (bool): if False, and the group has no inversion symmetry,
                additional lines are returned as described in the HPKOT paper.
            recipe (str): choose the reference publication that defines the special points and paths.
                Currently, only 'hpkot' is implemented.
            threshold (float): the threshold to use to verify if we are in and edge case
                (e.g., a tetragonal cell, but a==c). For instance, in the tI lattice, if abs(a-c) < threshold,
                a EdgeCaseWarning is issued. Note that depending on the bravais lattice,
                the meaning of the threshold is different (angle, length, …)
            symprec (float): the symmetry precision used internally by SPGLIB
            angle_tolerance (float): the angle_tolerance used internally by SPGLIB

        Returns:
            pyiron.atomistics.structure.atoms.Atoms: new structure
        """
        input_structure = (self.cell, self.get_scaled_positions(), self.indices)
        sp_dict = seekpath.get_path(
            structure=input_structure,
            with_time_reversal=with_time_reversal,
            recipe=recipe,
            threshold=threshold,
            symprec=symprec,
            angle_tolerance=angle_tolerance,
        )

        original_element_list = [el.Abbreviation for el in self.species]
        element_list = [original_element_list[l] for l in sp_dict["primitive_types"]]
        positions = sp_dict["primitive_positions"]
        pbc = self.pbc
        cell = sp_dict["primitive_lattice"]

        struc_new = Atoms(
            elements=element_list, scaled_positions=positions, pbc=pbc, cell=cell
        )

        struc_new._set_high_symmetry_points(sp_dict["point_coords"])
        struc_new._set_high_symmetry_path({"full": sp_dict["path"]})

        return struc_new

    @deprecate("Use Atoms.repeat")
    def set_repeat(self, vec):
        self *= vec

    def repeat_points(self, points, rep, centered=False):
        """
        Return points with repetition given according to periodic boundary conditions

        Args:
            points (np.ndarray/list): xyz vector or list/array of xyz vectors
            rep (int/list/np.ndarray): Repetition in each direction.
                                       If int is given, the same value is used for
                                       every direction
            centered (bool): Whether the original points should be in the center of
                             repeated points.

        Returns:
            (np.ndarray) repeated points
        """
        n = np.array([rep]).flatten()
        if len(n) == 1:
            n = np.tile(n, 3)
        if len(n) != 3:
            raise ValueError("rep must be an integer or a list of 3 integers")
        vector = np.array(points)
        if vector.shape[-1] != 3:
            raise ValueError(
                "points must be an xyz vector or a list/array of xyz vectors"
            )
        if centered and np.mod(n, 2).sum() != 3:
            warnings.warn("When centered, only odd number of repetition should be used")
        v = vector.reshape(-1, 3)
        n_lst = []
        for nn in n:
            if centered:
                n_lst.append(np.arange(nn) - int(nn / 2))
            else:
                n_lst.append(np.arange(nn))
        meshgrid = np.meshgrid(n_lst[0], n_lst[1], n_lst[2])
        v_repeated = np.einsum(
            "ni,ij->nj", np.stack(meshgrid, axis=-1).reshape(-1, 3), self.cell
        )
        v_repeated = v_repeated[:, np.newaxis, :] + v[np.newaxis, :, :]
        return v_repeated.reshape((-1,) + vector.shape)

    def reset_absolute(self, is_absolute):
        raise NotImplementedError("This function was removed!")

    @deprecate(
        "Use Atoms.analyse.pyscal_cna_adaptive() with ovito_compatibility=True instead"
    )
    def analyse_ovito_cna_adaptive(self, mode="total"):
        return self._analyse.pyscal_cna_adaptive(mode=mode, ovito_compatibility=True)

    analyse_ovito_cna_adaptive.__doc__ = Analyse.pyscal_cna_adaptive.__doc__

    @deprecate("Use Atoms.analyse.pyscal_centro_symmetry() instead")
    def analyse_ovito_centro_symmetry(self, num_neighbors=12):
        return self._analyse.pyscal_centro_symmetry(num_neighbors=num_neighbors)

    analyse_ovito_centro_symmetry.__doc__ = Analyse.pyscal_centro_symmetry.__doc__

    @deprecate("Use Atoms.analyse.pyscal_voronoi_volume() instead")
    def analyse_ovito_voronoi_volume(self):
        return self._analyse.pyscal_voronoi_volume()

    analyse_ovito_voronoi_volume.__doc__ = Analyse.pyscal_voronoi_volume.__doc__

    @deprecate("Use Atoms.analyse.pyscal_steinhardt_parameter() instead")
    def analyse_pyscal_steinhardt_parameter(
        self,
        neighbor_method="cutoff",
        cutoff=0,
        n_clusters=2,
        q=(4, 6),
        averaged=False,
        clustering=True,
    ):
        return self._analyse.pyscal_steinhardt_parameter(
            neighbor_method=neighbor_method,
            cutoff=cutoff,
            n_clusters=n_clusters,
            q=q,
            averaged=averaged,
            clustering=clustering,
        )

    analyse_pyscal_steinhardt_parameter.__doc__ = (
        Analyse.pyscal_steinhardt_parameter.__doc__
    )

    @deprecate("Use Atoms.analyse.pyscal_cna_adaptive() instead")
    def analyse_pyscal_cna_adaptive(self, mode="total", ovito_compatibility=False):
        return self._analyse.pyscal_cna_adaptive(
            mode=mode, ovito_compatibility=ovito_compatibility
        )

    analyse_pyscal_cna_adaptive.__doc__ = Analyse.pyscal_cna_adaptive.__doc__

    @deprecate("Use Atoms.analyse.pyscal_centro_symmetry() instead")
    def analyse_pyscal_centro_symmetry(self, num_neighbors=12):
        return self._analyse.pyscal_centro_symmetry(num_neighbors=num_neighbors)

    analyse_pyscal_centro_symmetry.__doc__ = Analyse.pyscal_centro_symmetry.__doc__

    @deprecate("Use Atoms.analyse.pyscal_diamond_structure() instead")
    def analyse_pyscal_diamond_structure(self, mode="total", ovito_compatibility=False):
        return self._analyse.pyscal_diamond_structure(
            mode=mode, ovito_compatibility=ovito_compatibility
        )

    analyse_pyscal_diamond_structure.__doc__ = Analyse.pyscal_diamond_structure.__doc__

    @deprecate("Use Atoms.analyse.pyscal_voronoi_volume() instead")
    def analyse_pyscal_voronoi_volume(self):
        return self._analyse.pyscal_voronoi_volume()

    analyse_pyscal_voronoi_volume.__doc__ = Analyse.pyscal_voronoi_volume.__doc__

    @deprecate("Use get_symmetry()['equivalent_atoms'] instead")
    def analyse_phonopy_equivalent_atoms(self):
        from pyiron_atomistics.atomistics.structure.phonopy import (
            analyse_phonopy_equivalent_atoms,
        )

        return analyse_phonopy_equivalent_atoms(atoms=self)

    def plot3d(
        self,
        mode="NGLview",
        show_cell=True,
        show_axes=True,
        camera="orthographic",
        spacefill=True,
        particle_size=1.0,
        select_atoms=None,
        background="white",
        color_scheme=None,
        colors=None,
        scalar_field=None,
        scalar_start=None,
        scalar_end=None,
        scalar_cmap=None,
        vector_field=None,
        vector_color=None,
        magnetic_moments=False,
        view_plane=np.array([0, 0, 1]),
        distance_from_camera=1.0,
        opacity=1.0,
    ):
        return self.visualize.plot3d(
            mode=mode,
            show_cell=show_cell,
            show_axes=show_axes,
            camera=camera,
            spacefill=spacefill,
            particle_size=particle_size,
            select_atoms=select_atoms,
            background=background,
            color_scheme=color_scheme,
            colors=colors,
            scalar_field=scalar_field,
            scalar_start=scalar_start,
            scalar_end=scalar_end,
            scalar_cmap=scalar_cmap,
            vector_field=vector_field,
            vector_color=vector_color,
            magnetic_moments=magnetic_moments,
            view_plane=view_plane,
            distance_from_camera=distance_from_camera,
            opacity=opacity,
        )

    plot3d.__doc__ = Visualize.plot3d.__doc__

    def pos_xyz(self):
        """

        Returns:

        """
        x = self.positions[:, 0]
        y = self.positions[:, 1]
        z = self.positions[:, 2]
        return x, y, z

    def scaled_pos_xyz(self):
        """

        Returns:

        """
        xyz = self.get_scaled_positions(wrap=False)
        return xyz[:, 0], xyz[:, 1], xyz[:, 2]

    def get_vertical_length(self, norm_order=2):
        """
        Return the length of the cell in each direction projected on the vector vertical to the
        plane.

        Example:

        For a cell `[[1, 1, 0], [0, 1, 0], [0, 0, 1]]`, this function returns
        `[1., 0.70710678, 1.]` because the first cell vector is projected on the vector vertical
        to the yz-plane (as well as the y component on the xz-plane).

        Args:
            norm_order (int): Norm order (cf. numpy.linalg.norm)
        """
        return np.linalg.det(self.cell) / np.linalg.norm(
            np.cross(np.roll(self.cell, -1, axis=0), np.roll(self.cell, 1, axis=0)),
            axis=-1,
            ord=norm_order,
        )

    def get_extended_positions(
        self, width, return_indices=False, norm_order=2, positions=None
    ):
        """
        Get all atoms in the boundary around the supercell which have a distance
        to the supercell boundary of less than dist

        Args:
            width (float): width of the buffer layer on every periodic box side within which all
                atoms across periodic boundaries are chosen.
            return_indices (bool): Whether or not return the original indices of the appended
                atoms.
            norm_order (float): Order of Lp-norm.
            positions (numpy.ndarray): Positions for which the extended positions are returned.
                If None, the atom positions of the structure are used.

        Returns:
            numpy.ndarray: Positions of all atoms in the extended box, indices of atoms in
                their original option (if return_indices=True)

        """
        if width < 0:
            raise ValueError("Invalid width")
        if positions is None:
            positions = self.positions
        if width == 0:
            if return_indices:
                return positions, np.arange(len(positions))
            return positions
        width /= self.get_vertical_length(norm_order=norm_order)
        rep = 2 * np.ceil(width).astype(int) * self.pbc + 1
        rep = [np.arange(r) - int(r / 2) for r in rep]
        meshgrid = np.meshgrid(rep[0], rep[1], rep[2])
        meshgrid = np.stack(meshgrid, axis=-1).reshape(-1, 3)
        v_repeated = np.einsum("ni,ij->nj", meshgrid, self.cell)
        v_repeated = v_repeated[:, np.newaxis, :] + positions[np.newaxis, :, :]
        v_repeated = v_repeated.reshape(-1, 3)
        indices = np.tile(np.arange(len(positions)), len(meshgrid))
        dist = v_repeated - np.sum(self.cell * 0.5, axis=0)
        dist = (
            np.absolute(np.einsum("ni,ij->nj", dist + 1e-8, np.linalg.inv(self.cell)))
            - 0.5
        )
        check_dist = np.all(dist - width < 0, axis=-1)
        indices = indices[check_dist] % len(positions)
        v_repeated = v_repeated[check_dist]
        if return_indices:
            return v_repeated, indices
        return v_repeated

    @deprecate("Use get_neighbors and call numbers_of_neighbors")
    def get_numbers_of_neighbors_in_sphere(
        self,
        cutoff_radius=10,
        num_neighbors=None,
        id_list=None,
        width_buffer=1.2,
    ):
        """
        Function to compute the maximum number of neighbors in a sphere around each atom.
        Args:
            cutoff_radius (float): Upper bound of the distance to which the search must be done
            num_neighbors (int/None): maximum number of neighbors found
            id_list (list): list of atoms the neighbors are to be looked for
            width_buffer (float): width of the layer to be added to account for pbc.

        Returns:
            (np.ndarray) : for each atom the number of neighbors found in the sphere of radius
                           cutoff_radius (<= num_neighbors if specified)
        """
        return self.get_neighbors(
            cutoff_radius=cutoff_radius,
            num_neighbors=num_neighbors,
            id_list=id_list,
            width_buffer=width_buffer,
        ).numbers_of_neighbors

    @deprecate(allow_ragged="use `mode='ragged'` instead.")
    def get_neighbors(
        self,
        num_neighbors=12,
        tolerance=2,
        id_list=None,
        cutoff_radius=np.inf,
        width_buffer=1.2,
        allow_ragged=None,
        mode="filled",
        norm_order=2,
    ):
        """

        Args:
            num_neighbors (int): number of neighbors
            tolerance (int): tolerance (round decimal points) used for computing neighbor shells
            id_list (list): list of atoms the neighbors are to be looked for
            cutoff_radius (float): Upper bound of the distance to which the search must be done
            width_buffer (float): width of the layer to be added to account for pbc.
            allow_ragged (bool): (Deprecated; use mode) Whether to allow ragged list of arrays or
                rectangular numpy.ndarray filled with np.inf for values outside cutoff_radius
            mode (str): Representation of per-atom quantities (distances etc.). Choose from
                'filled', 'ragged' and 'flattened'.
            norm_order (int): Norm to use for the neighborhood search and shell recognition. The
                definition follows the conventional Lp norm (cf.
                https://en.wikipedia.org/wiki/Lp_space). This is an feature and for anything
                other than norm_order=2, there is no guarantee that this works flawlessly.

        Returns:

            structuretoolkit.analyse.neighbors.Neighbors: Neighbors instances with the neighbor
                indices, distances and vectors

        """
        return get_neighbors(
            structure=self,
            num_neighbors=num_neighbors,
            tolerance=tolerance,
            id_list=id_list,
            cutoff_radius=cutoff_radius,
            width_buffer=width_buffer,
            mode=mode,
            norm_order=norm_order,
        )

    @deprecate(allow_ragged="use `mode='ragged'` instead.")
    @deprecate("Use get_neighbors", version="1.0.0")
    def get_neighbors_by_distance(
        self,
        cutoff_radius=5,
        num_neighbors=None,
        tolerance=2,
        id_list=None,
        width_buffer=1.2,
        allow_ragged=None,
        mode="ragged",
        norm_order=2,
    ):
        return self.get_neighbors(
            cutoff_radius=cutoff_radius,
            num_neighbors=num_neighbors,
            tolerance=tolerance,
            id_list=id_list,
            width_buffer=width_buffer,
            allow_ragged=allow_ragged,
            mode=mode,
            norm_order=norm_order,
        )

    get_neighbors_by_distance.__doc__ = get_neighbors.__doc__

    def get_neighborhood(
        self,
        positions,
        num_neighbors=12,
        cutoff_radius=np.inf,
        width_buffer=1.2,
        mode="filled",
        norm_order=2,
    ):
        """

        Args:
            position: Position in a box whose neighborhood information is analysed
            num_neighbors (int): Number of nearest neighbors
            cutoff_radius (float): Upper bound of the distance to which the search is to be done
            width_buffer (float): Width of the layer to be added to account for pbc.
            mode (str): Representation of per-atom quantities (distances etc.). Choose from
                'filled', 'ragged' and 'flattened'.
            norm_order (int): Norm to use for the neighborhood search and shell recognition. The
                definition follows the conventional Lp norm (cf.
                https://en.wikipedia.org/wiki/Lp_space). This is an feature and for anything
                other than norm_order=2, there is no guarantee that this works flawlessly.

        Returns:

            pyiron.atomistics.structure.atoms.Tree: Neighbors instances with the neighbor
                indices, distances and vectors

        """
        return get_neighborhood(
            structure=self,
            positions=positions,
            num_neighbors=num_neighbors,
            cutoff_radius=cutoff_radius,
            width_buffer=width_buffer,
            mode=mode,
            norm_order=norm_order,
        )

    @deprecate(
        "Use neigh.find_neighbors_by_vector() instead (after calling neigh = structure.get_neighbors())",
        version="1.0.0",
    )
    def find_neighbors_by_vector(
        self, vector, return_deviation=False, num_neighbors=96
    ):
        """
        Args:
            vector (list/np.ndarray): vector by which positions are translated (and neighbors are searched)
            return_deviation (bool): whether to return distance between the expect positions and real positions

        Returns:
            np.ndarray: list of id's for the specified translation

        Example:
            a_0 = 2.832
            structure = pr.create_structure('Fe', 'bcc', a_0)
            id_list = structure.find_neighbors_by_vector([0, 0, a_0])
            # In this example, you get a list of neighbor atom id's at z+=a_0 for each atom.
            # This is particularly powerful for SSA when the magnetic structure has to be translated
            # in each direction.
        """
        neighbors = self.get_neighbors(num_neighbors=num_neighbors)
        return neighbors.find_neighbors_by_vector(
            vector=vector, return_deviation=return_deviation
        )

    @deprecate(
        "Use neigh.get_shell_matrix() instead (after calling neigh = structure.get_neighbors())",
        version="1.0.0",
    )
    def get_shell_matrix(
        self,
        id_list=None,
        chemical_pair=None,
        num_neighbors=100,
        tolerance=2,
        cluster_by_distances=False,
        cluster_by_vecs=False,
    ):
        """
        Shell matrices for pairwise interaction. Note: The matrices are always symmetric, meaning if you
        use them as bilinear operators, you have to divide the results by 2.

        Args:
            chemical_pair (list): pair of chemical symbols (e.g. ['Fe', 'Ni'])

        Returns:
            list of sparse matrices for different shells


        Example:
            from pyiron_atomistics import Project
            structure = Project('.').create_structure('Fe', 'bcc', 2.83).repeat(2)
            J = -0.1 # Ising parameter
            magmoms = 2*np.random.random((len(structure)), 3)-1 # Random magnetic moments between -1 and 1
            neigh = structure.get_neighbors(num_neighbors=8) # Iron first shell
            shell_matrices = neigh.get_shell_matrix()
            print('Energy =', 0.5*J*magmoms.dot(shell_matrices[0].dot(matmoms)))
        """
        neigh_list = self.get_neighbors(
            num_neighbors=num_neighbors, id_list=id_list, tolerance=tolerance
        )
        return neigh_list.get_shell_matrix(
            chemical_pair=chemical_pair,
            cluster_by_distances=cluster_by_distances,
            cluster_by_vecs=cluster_by_vecs,
        )

    def occupy_lattice(self, **qwargs):
        """
        Replaces specified indices with a given species
        """
        new_species = list(np.array(self.species).copy())
        new_indices = np.array(self.indices.copy())
        for key, i_list in qwargs.items():
            el = self._pse.element(key)
            if el.Abbreviation not in [spec.Abbreviation for spec in new_species]:
                new_species.append(el)
                new_indices[i_list] = len(new_species) - 1
            else:
                index = np.argwhere(np.array(new_species) == el).flatten()
                new_indices[i_list] = index
        delete_species_indices = list()
        retain_species_indices = list()
        for i, el in enumerate(new_species):
            if len(np.argwhere(new_indices == i).flatten()) == 0:
                delete_species_indices.append(i)
            else:
                retain_species_indices.append(i)
        for i in delete_species_indices:
            new_indices[new_indices >= i] += -1
        new_species = np.array(new_species)[retain_species_indices]
        self.set_species(new_species)
        self.set_array("indices", new_indices)

    @deprecate(
        "Use neigh.cluster_analysis() instead (after calling neigh = structure.get_neighbors())",
        version="1.0.0",
    )
    def cluster_analysis(
        self, id_list, neighbors=None, radius=None, return_cluster_sizes=False
    ):
        """

        Args:
            id_list:
            neighbors:
            radius:
            return_cluster_sizes:

        Returns:

        """
        if neighbors is None:
            if radius is None:
                neigh = self.get_neighbors(num_neighbors=100)
                indices = np.unique(
                    neigh.shells[0][neigh.shells[0] <= 2], return_index=True
                )[1]
                radius = neigh.distances[0][indices]
                radius = np.mean(radius)
                # print "radius: ", radius
            neighbors = self.get_neighbors_by_distance(cutoff_radius=radius)
        return neighbors.cluster_analysis(
            id_list=id_list, return_cluster_sizes=return_cluster_sizes
        )

    # TODO: combine with corresponding routine in plot3d
    @deprecate(
        "Use neigh.get_bonds() instead (after calling neigh = structure.get_neighbors())",
        version="1.0.0",
    )
    def get_bonds(self, radius=np.inf, max_shells=None, prec=0.1, num_neighbors=20):
        """

        Args:
            radius:
            max_shells:
            prec: minimum distance between any two clusters (if smaller considered to be single cluster)
            num_neighbors:

        Returns:

        """
        neighbors = self.get_neighbors_by_distance(
            cutoff_radius=radius, num_neighbors=num_neighbors
        )
        return neighbors.get_bonds(radius=radius, max_shells=max_shells, prec=prec)

    def get_symmetry(
        self, use_magmoms=False, use_elements=True, symprec=1e-5, angle_tolerance=-1.0
    ):
        """

        Args:
            use_magmoms (bool): Whether to consider magnetic moments (cf.
            get_initial_magnetic_moments())
            use_elements (bool): If False, chemical elements will be ignored
            symprec (float): Symmetry search precision
            angle_tolerance (float): Angle search tolerance

        Returns:
            symmetry (:class:`pyiron.atomistics.structure.symmetry.Symmetry`): Symmetry class


        """
        return get_symmetry(
            structure=self,
            use_magmoms=use_magmoms,
            use_elements=use_elements,
            symprec=symprec,
            angle_tolerance=angle_tolerance,
        )

    @deprecate("Use structure.get_symmetry().symmetrize_vectors()")
    def symmetrize_vectors(
        self,
        vectors,
        use_magmoms=False,
        use_elements=True,
        symprec=1e-5,
        angle_tolerance=-1.0,
    ):
        """
        Symmetrization of natom x 3 vectors according to box symmetries

        Args:
            vectors (ndarray/list): natom x 3 array to symmetrize
            use_magmoms (bool): cf. get_symmetry
            use_elements (bool): cf. get_symmetry
            symprec (float): cf. get_symmetry
            angle_tolerance (float): cf. get_symmetry

        Returns:
            (np.ndarray) symmetrized vectors
        """
        return self.get_symmetry(
            use_magmoms=use_magmoms,
            use_elements=use_elements,
            symprec=symprec,
            angle_tolerance=angle_tolerance,
        ).symmetrize_vectors(vectors=vectors)

    @deprecate("Use structure.get_symmetry().get_arg_equivalent_sites() instead")
    def group_points_by_symmetry(
        self,
        points,
        use_magmoms=False,
        use_elements=True,
        symprec=1e-5,
        angle_tolerance=-1.0,
    ):
        """
        This function classifies the points into groups according to the box symmetry given by
        spglib.

        Args:
            points: (np.array/list) nx3 array which contains positions
            use_magmoms (bool): Whether to consider magnetic moments (cf.
            get_initial_magnetic_moments())
            use_elements (bool): If False, chemical elements will be ignored
            symprec (float): Symmetry search precision
            angle_tolerance (float): Angle search tolerance

        Returns: list of arrays containing geometrically equivalent positions

        It is possible that the original points are not found in the returned list, as the
        positions outsie the box will be projected back to the box.
        """
        return self.get_symmetry(
            use_magmoms=use_magmoms,
            use_elements=use_elements,
            symprec=symprec,
            angle_tolerance=angle_tolerance,
        ).get_arg_equivalent_sites(points)

    @deprecate("Use structure.get_symmetry().get_arg_equivalent_sites() instead")
    def get_equivalent_points(
        self,
        points,
        use_magmoms=False,
        use_elements=True,
        symprec=1e-5,
        angle_tolerance=-1.0,
    ):
        """

        Args:
            points (list/ndarray): 3d vector
            use_magmoms (bool): cf. get_symmetry()
            use_elements (bool): cf. get_symmetry()
            symprec (float): cf. get_symmetry()
            angle_tolerance (float): cf. get_symmetry()

        Returns:
            (ndarray): array of equivalent points with respect to box symmetries
        """
        return self.get_symmetry(
            use_magmoms=use_magmoms,
            use_elements=use_elements,
            symprec=symprec,
            angle_tolerance=angle_tolerance,
        ).get_arg_equivalent_sites(points)

    @deprecate("Use structure.get_symmetry().info instead")
    def get_symmetry_dataset(self, symprec=1e-5, angle_tolerance=-1.0):
        """

        Args:
            symprec:
            angle_tolerance:

        Returns:

        https://atztogo.github.io/spglib/python-spglib.html
        """
        return self.get_symmetry(symprec=symprec, angle_tolerance=angle_tolerance).info

    @deprecate("Use structure.get_symmetry().spacegroup instead")
    def get_spacegroup(self, symprec=1e-5, angle_tolerance=-1.0):
        """

        Args:
            symprec:
            angle_tolerance:

        Returns:

        https://atztogo.github.io/spglib/python-spglib.html
        """
        return self.get_symmetry(
            symprec=symprec, angle_tolerance=angle_tolerance
        ).spacegroup

    @deprecate("Use structure.get_symmetry().refine_cell() instead")
    def refine_cell(self, symprec=1e-5, angle_tolerance=-1.0):
        """

        Args:
            symprec:
            angle_tolerance:

        Returns:

        https://atztogo.github.io/spglib/python-spglib.html
        """
        return self.get_symmetry(
            symprec=symprec, angle_tolerance=angle_tolerance
        ).refine_cell()

    @deprecate(
        "Use structure.get_symmetry().get_primitive_cell(standardize=False) instead"
    )
    def get_primitive_cell(self, symprec=1e-5, angle_tolerance=-1.0):
        """

        Args:
            symprec:
            angle_tolerance:

        Returns:

        """
        return self.get_symmetry(
            symprec=symprec, angle_tolerance=angle_tolerance
        ).get_primitive_cell(standardize=False)

    @deprecate("Use structure.get_symmetry().get_ir_reciprocal_mesh() instead")
    def get_ir_reciprocal_mesh(
        self,
        mesh,
        is_shift=np.zeros(3, dtype="intc"),
        is_time_reversal=True,
        symprec=1e-5,
    ):
        """

        Args:
            mesh:
            is_shift:
            is_time_reversal:
            symprec:

        Returns:

        """
        return self.get_symmetry(symprec=symprec).get_ir_reciprocal_mesh(
            mesh=mesh,
            is_shift=is_shift,
            is_time_reversal=is_time_reversal,
        )

    def get_majority_species(self, return_count=False):
        """
        This function returns the majority species and their number in the box

        Returns:
            number of atoms of the majority species, chemical symbol and chemical index

        """
        el_dict = self.get_number_species_atoms()
        el_num = list(el_dict.values())
        el_name = list(el_dict.keys())
        if np.sum(np.array(el_num) == np.max(el_num)) > 1:
            warnings.warn("There are more than one majority species")
        symbol_to_index = dict(
            zip(self.get_chemical_symbols(), self.get_chemical_indices())
        )
        max_index = np.argmax(el_num)
        return {
            "symbol": el_name[max_index],
            "count": int(np.max(el_num)),
            "index": symbol_to_index[el_name[max_index]],
        }

    def close(self):
        # TODO: implement
        pass

    @deprecate("Use Atoms.analyse.pyscal_voronoi_volume() instead")
    def get_voronoi_volume(self):
        return self._analyse.pyscal_voronoi_volume()

    get_voronoi_volume.__doc__ = Analyse.pyscal_voronoi_volume.__doc__

    def is_skewed(self, tolerance=1.0e-8):
        """
        Check whether the simulation box is skewed/sheared. The algorithm compares the box volume
        and the product of the box length in each direction. If these numbers do not match, the box
        is considered to be skewed and the function returns True

        Args:
            tolerance (float): Relative tolerance above which the structure is considered as skewed

        Returns:
            (bool): Whether the box is skewed or not.
        """
        volume = self.get_volume()
        prod = np.linalg.norm(self.cell, axis=-1).prod()
        if volume > 0:
            if abs(volume - prod) / volume < tolerance:
                return False
        return True

    def find_mic(self, v, vectors=True):
        """
        Find vectors following minimum image convention (mic). In principle this
        function does the same as ase.geometry.find_mic

        Args:
            v (list/numpy.ndarray): 3d vector or a list/array of 3d vectors
            vectors (bool): Whether to return vectors (distances are returned if False)

        Returns: numpy.ndarray of the same shape as input with mic
        """
        return find_mic(structure=self, v=v, vectors=vectors)

    def get_distance(self, a0, a1, mic=True, vector=False):
        """
        Return distance between two atoms.
        Use mic=True to use the Minimum Image Convention.
        vector=True gives the distance vector (from a0 to a1).

        Args:
            a0 (int/numpy.ndarray/list): position or atom ID
            a1 (int/numpy.ndarray/list): position or atom ID
            mic (bool): minimum image convention (True if periodic boundary conditions should be considered)
            vector (bool): True, if instead of distnce the vector connecting the two positions should be returned

        Returns:
            float: distance or vectors in length unit
        """
        from ase.geometry import find_mic

        positions = self.positions
        if isinstance(a0, list) or isinstance(a0, np.ndarray):
            if not (len(a0) == 3):
                raise AssertionError()
            a0 = np.array(a0)
        else:
            a0 = positions[a0]
        if isinstance(a1, list) or isinstance(a1, np.ndarray):
            if not (len(a1) == 3):
                raise AssertionError()
            a1 = np.array(a1)
        else:
            a1 = positions[a1]
        distance = np.array([a1 - a0])
        if mic:
            distance, d_len = find_mic(distance, self.cell, self.pbc)
        else:
            d_len = np.array([np.sqrt((distance**2).sum())])
        if vector:
            return distance[0]

        return d_len[0]

    def get_distances_array(self, p1=None, p2=None, mic=True, vectors=False):
        """
        Return distance matrix of every position in p1 with every position in
        p2. If p2 is not set, it is assumed that distances between all
        positions in p1 are desired. p2 will be set to p1 in this case. If both
        p1 and p2 are not set, the distances between all atoms in the box are
        returned.

        Args:
            p1 (numpy.ndarray/list): Nx3 array of positions
            p2 (numpy.ndarray/list): Nx3 array of positions
            mic (bool): minimum image convention
            vectors (bool): return vectors instead of distances
        Returns:
            numpy.ndarray: NxN if vector=False and NxNx3 if vector=True

        """
        return get_distances_array(
            structure=self, p1=p1, p2=p2, mic=mic, vectors=vectors
        )

    def append(self, atom):
        if isinstance(atom, ASEAtom):
            super(Atoms, self).append(atom=atom)
        else:
            new_atoms = atom.copy()
            if new_atoms.pbc.all() and np.isclose(new_atoms.get_volume(), 0):
                new_atoms.cell = self.cell
                new_atoms.pbc = self.pbc
            self += new_atoms

    def extend(self, other):
        """
        Extend atoms object by appending atoms from *other*. (Extending the ASE function)

        Args:
            other (pyiron_atomistics.atomistics.structure.atoms.Atoms/ase.atoms.Atoms): Structure to append

        Returns:
            pyiron.atomistics.structure.atoms.Atoms: The extended structure

        """
        if isinstance(other, Atom):
            other = self.__class__([other])
        elif isinstance(other, ASEAtom):
            other = self.__class__([ase_to_pyiron_atom(other)])
        if not isinstance(other, Atoms) and isinstance(other, ASEAtoms):
            warnings.warn(
                "Converting ase structure to pyiron before appending the structure"
            )
            other = ase_to_pyiron(other)

        d = self._store_elements.copy()
        d.update(other._store_elements.copy())
        chem, new_indices = np.unique(
            self.get_chemical_symbols().tolist()
            + other.get_chemical_symbols().tolist(),
            return_inverse=True,
        )
        new_species = [d[c] for c in chem]

        super(Atoms, self).extend(other=other)
        if isinstance(other, Atoms):
            if not np.allclose(self.cell, other.cell):
                warnings.warn(
                    "You are adding structures with different cell shapes. "
                    "Taking the cell and pbc of the first structure:{}".format(
                        self.cell
                    )
                )
            if not np.array_equal(self.pbc, other.pbc):
                warnings.warn(
                    "You are adding structures with different periodic boundary conditions. "
                    "Taking the cell and pbc of the first structure:{}".format(
                        self.cell
                    )
                )
            self.set_array("indices", new_indices)
            self.set_species(new_species)
            if not len(set(self.indices)) == len(self.species):
                raise ValueError("Adding the atom instances went wrong!")
        return self

    __iadd__ = extend

    def __copy__(self):
        """
        Copies the atoms object

        Returns:
            atoms_new: A copy of the object

        """
        # Using ASE copy
        atoms_new = super(Atoms, self).copy()
        ase_keys = list(ASEAtoms().__dict__.keys())
        ase_keys.append("_pse")
        # Only copy the non ASE keys
        for key, val in self.__dict__.items():
            if key not in ase_keys:
                atoms_new.__dict__[key] = copy(val)
        atoms_new._visualize = Visualize(atoms_new)
        atoms_new._analyse = Analyse(atoms_new)
        return atoms_new

    def __delitem__(self, key):
        super().__delitem__(np.array([key]).flatten())
        unique_ind, new_ind = np.unique(self.indices, return_inverse=True)
        self.set_array("indices", new_ind)
        self.set_species(np.array(self.species)[unique_ind])

    def __eq__(self, other):
        return super(Atoms, self).__eq__(other) and np.array_equal(
            self.get_chemical_symbols(), other.get_chemical_symbols()
        )

    def __ne__(self, other):
        return not self == other

    def __getitem__(self, item):
        new_dict = dict()
        if isinstance(item, int):
            for key, value in self.arrays.items():
                if key in ["positions", "numbers", "indices"]:
                    continue
                if item < len(value):
                    if value[item] is not None:
                        new_dict[key] = value[item]
            element = self.species[self.indices[item]]
            index = item
            position = self.positions[item]
            return Atom(
                element=element,
                position=position,
                pse=self._pse,
                index=index,
                atoms=self,
                **new_dict,
            )

        new_array = super(Atoms, self).__getitem__(item)
        new_array.dimension = self.dimension
        if isinstance(item, tuple):
            item = list(item)
        new_species_indices, new_indices = np.unique(
            self.indices[item], return_inverse=True
        )
        new_species = [self.species[ind] for ind in new_species_indices]
        new_array.set_species(new_species)
        new_array.arrays["indices"] = new_indices
        if isinstance(new_array, Atom):
            natoms = len(self)
            if item < -natoms or item >= natoms:
                raise IndexError("Index out of range.")
            new_array.index = item
        return new_array

    def __getattr__(self, item):
        try:
            return self.arrays[item]
        except KeyError:
            return object.__getattribute__(self, item)

    def __dir__(self):
        new_dir = super().__dir__()
        for key in self.arrays.keys():
            new_dir.append(key)
        return new_dir

    # def __len__(self):
    #     return len(self.indices)

    def __repr__(self):
        if len(self) == 0:
            return "[]"
        out_str = ""
        for el, pos in zip(self.get_chemical_symbols(), self.positions):
            out_str += el + ": " + str(pos) + "\n"
        if len(self.get_tags()) > 0:
            tags = self.get_tags()
            out_str += "tags: \n"  # + ", ".join(tags) + "\n"
            for tag in tags:
                if tag in ["positions", "numbers"]:
                    continue
                out_str += "    " + str(tag) + ": " + self.arrays[tag].__str__() + "\n"
        if self.cell is not None:
            out_str += "pbc: " + str(self.pbc) + "\n"
            out_str += "cell: \n"
            out_str += str(self.cell) + "\n"
        return out_str

    def __str__(self):
        return self.get_chemical_formula()

    def __setitem__(self, key, value):
        if isinstance(key, (int, np.integer)):
            old_el = self.species[self.indices[key]]
            if isinstance(value, str):
                el = PeriodicTable().element(value)
            elif isinstance(value, ChemicalElement):
                el = value
            else:
                raise TypeError("value should either be a string or a ChemicalElement.")
            if el != old_el:
                new_species = np.array(self.species).copy()
                if len(self.select_index(old_el)) == 1:
                    if el.Abbreviation not in [
                        spec.Abbreviation for spec in new_species
                    ]:
                        new_species[self.indices[key]] = el
                        self.set_species(list(new_species))
                    else:
                        el_list = np.array([sp.Abbreviation for sp in new_species])
                        ind = np.argwhere(el_list == el.Abbreviation).flatten()[-1]
                        remove_index = self.indices[key]
                        new_species = list(new_species)
                        del new_species[remove_index]
                        self.indices[key] = ind
                        self.indices[self.indices > remove_index] -= 1
                        self.set_species(new_species)
                else:
                    if el.Abbreviation not in [
                        spec.Abbreviation for spec in new_species
                    ]:
                        new_species = list(new_species)
                        new_species.append(el)
                        self.set_species(new_species)
                        self.indices[key] = len(new_species) - 1
                    else:
                        el_list = np.array([sp.Abbreviation for sp in new_species])
                        ind = np.argwhere(el_list == el.Abbreviation).flatten()[-1]
                        self.indices[key] = ind
        elif isinstance(key, slice) or isinstance(key, (list, tuple, np.ndarray)):
            if not isinstance(key, slice):
                if hasattr(key, "__len__"):
                    if len(key) == 0:
                        return
            else:
                # Generating the correct numpy array from a slice input
                if key.start is None:
                    start_val = 0
                elif key.start < 0:
                    start_val = key.start + len(self)
                else:
                    start_val = key.start
                if key.stop is None:
                    stop_val = len(self)
                elif key.stop < 0:
                    stop_val = key.stop + len(self)
                else:
                    stop_val = key.stop
                if key.step is None:
                    step_val = 1
                else:
                    step_val = key.step
                key = np.arange(start_val, stop_val, step_val)
            if isinstance(value, (str, int, np.integer)):
                el = PeriodicTable().element(value)
            elif isinstance(value, ChemicalElement):
                el = value
            else:
                raise ValueError(
                    "The value assigned should be a string, integer or a ChemicalElement instance"
                )
            replace_list = list()
            new_species = list(np.array(self.species).copy())

            for sp in self.species:
                replace_list.append(
                    np.array_equal(
                        np.sort(self.select_index(sp)),
                        np.sort(np.intersect1d(self.select_index(sp), key)),
                    )
                )
            if el.Abbreviation not in [spec.Abbreviation for spec in new_species]:
                if not any(replace_list):
                    new_species.append(el)
                    self.set_species(new_species)
                    self.indices[key] = len(new_species) - 1
                else:
                    replace_ind = np.where(replace_list)[0][0]
                    new_species[replace_ind] = el
                    if len(np.where(replace_list)[0]) > 1:
                        for ind in replace_list[1:]:
                            del new_species[ind]
                    self.set_species(new_species)
                    self.indices[key] = replace_ind
            else:
                el_list = np.array([sp.Abbreviation for sp in new_species])
                ind = np.argwhere(el_list == el.Abbreviation).flatten()[-1]
                if not any(replace_list):
                    self.set_species(new_species)
                    self.indices[key] = ind
                else:
                    self.indices[key] = ind
                    delete_indices = list()
                    new_indices = self.indices.copy()
                    for i, rep in enumerate(replace_list):
                        if i != ind and rep:
                            delete_indices.append(i)
                            # del new_species[i]
                            new_indices[new_indices >= i] -= 1
                    self.set_array("indices", new_indices.copy())
                    new_species = np.array(new_species)[
                        np.setdiff1d(np.arange(len(new_species)), delete_indices)
                    ].tolist()
                    self.set_species(new_species)
        else:
            raise NotImplementedError()
        # For ASE compatibility
        self.numbers = self.get_atomic_numbers()

    @staticmethod
    def convert_formula(elements):
        """
        Convert a given chemical formula into a list of elements

        Args:
            elements (str): A string of the required chamical formula (eg. H2O)

        Returns:
            list: A list of elements corresponding to the formula

        """
        el_list = []
        num_list = ""
        for i, char in enumerate(elements):
            is_last = i == len(elements) - 1
            if len(num_list) > 0:
                if (not char.isdigit()) or is_last:
                    el_fac = ast.literal_eval(num_list) * el_list[-1]
                    for el in el_fac[1:]:
                        el_list.append(el)
                    num_list = ""

            if char.isupper():
                el_list.append(char)
            elif char.islower():
                el_list[-1] += char
            elif char.isdigit():
                num_list += char

            if len(num_list) > 0:
                # print "num_list: ", el_list, num_list, el_list[-1], (not char.isdigit()) or is_last
                if (not char.isdigit()) or is_last:
                    el_fac = ast.literal_eval(num_list) * [el_list[-1]]
                    # print "el_fac: ", el_fac
                    for el in el_fac[1:]:
                        el_list.append(el)
                    num_list = ""

        return el_list

    def get_constraint(self):
        if "selective_dynamics" in self.arrays.keys():
            from ase.constraints import FixAtoms

            return FixAtoms(
                indices=[
                    atom_ind
                    for atom_ind in range(len(self))
                    if not any(self.selective_dynamics[atom_ind])
                ]
            )
        else:
            return None

    def set_constraint(self, constraint=None):
        super(Atoms, self).set_constraint(constraint)
        if constraint is not None:
            if constraint.todict()["name"] != "FixAtoms":
                raise ValueError(
                    "Only FixAtoms is supported as ASE compatible constraint."
                )
            if "selective_dynamics" not in self.arrays.keys():
                self.add_tag(selective_dynamics=None)
            for atom_ind in range(len(self)):
                if atom_ind in constraint.index:
                    self.selective_dynamics[atom_ind] = [False, False, False]
                else:
                    self.selective_dynamics[atom_ind] = [True, True, True]

    def apply_strain(self, epsilon, return_box=False, mode="linear"):
        """
        Apply a given strain on the structure. It applies the matrix `F` in the manner:

        ```
            new_cell = F @ current_cell
        ```

        Args:
            epsilon (float/list/ndarray): epsilon matrix. If a single number is set, the same
                strain is applied in each direction. If a 3-dim vector is set, it will be
                multiplied by a unit matrix.
            return_box (bool): whether to return a box. If set to True, only the returned box will
                have the desired strain and the original box will stay unchanged.
            mode (str): `linear` or `lagrangian`. If `linear`, `F` is equal to the epsilon - 1.
                If `lagrangian`, epsilon is given by `(F^T * F - 1) / 2`. It raises an error if
                the strain is not symmetric (if the shear components are given).
        """
        epsilon = np.array([epsilon]).flatten()
        if len(epsilon) == 3 or len(epsilon) == 1:
            epsilon = epsilon * np.eye(3)
        epsilon = epsilon.reshape(3, 3)
        if epsilon.min() < -1.0:
            raise ValueError("Strain value too negative")
        if return_box:
            structure_copy = self.copy()
        else:
            structure_copy = self
        cell = structure_copy.cell.copy()
        if mode == "linear":
            F = epsilon + np.eye(3)
        elif mode == "lagrangian":
            if not np.allclose(epsilon, epsilon.T):
                raise ValueError("Strain must be symmetric if `mode = 'lagrangian'`")
            E, V = np.linalg.eigh(2 * epsilon + np.eye(3))
            F = np.einsum("ik,k,jk->ij", V, np.sqrt(E), V)
        else:
            raise ValueError("mode must be `linear` or `lagrangian`")
        cell = np.matmul(F, cell)
        structure_copy.set_cell(cell, scale_atoms=True)
        if return_box:
            return structure_copy

    def get_spherical_coordinates(self, x=None):
        """
        Args:
            x (list/ndarray): coordinates to transform. If not set, the positions
                              in structure will be returned.

        Returns:
            array in spherical coordinates
        """
        if x is None:
            x = self.positions.copy()
        x = np.array(x).reshape(-1, 3)
        r = np.linalg.norm(x, axis=-1)
        phi = np.arctan2(x[:, 2], x[:, 1])
        theta = np.arctan2(np.linalg.norm(x[:, :2], axis=-1), x[:, 2])
        return np.stack((r, theta, phi), axis=-1)

    def get_initial_magnetic_moments(self):
        """
        Get array of initial magnetic moments.

        Returns:
            numpy.array()
        """
        try:
            return self.arrays["spin"]
        except KeyError:
            spin_lst = [
                element.tags["spin"] if "spin" in element.tags.keys() else None
                for element in self.get_chemical_elements()
            ]
            if any(spin_lst):
                if (
                    isinstance(spin_lst, str)
                    or (
                        isinstance(spin_lst, (list, np.ndarray))
                        and isinstance(spin_lst[0], str)
                    )
                ) and "[" in list(set(spin_lst))[0]:
                    return np.array(
                        [
                            [
                                float(spin_dir)
                                for spin_dir in spin.replace("[", "")
                                .replace("]", "")
                                .replace(",", "")
                                .split()
                            ]
                            if spin
                            else [0.0, 0.0, 0.0]
                            for spin in spin_lst
                        ]
                    )
                elif isinstance(spin_lst, (list, np.ndarray)):
                    return np.array(spin_lst)
                else:
                    return np.array([float(spin) if spin else 0.0 for spin in spin_lst])
            else:
                return np.zeros(len(self))

    def set_initial_magnetic_moments(self, magmoms=None):
        """
        Set array of initial magnetic moments.

        Args:
            magmoms (None/numpy.ndarray/list/dict/float): Default value is
                None (non magnetic calc). List, dict or single value assigning
                magnetic moments to the structure object.

        Non-collinear calculations may be specified through using a dict/list
        (see last example)

        If you want to make it non-magnetic, set `None`
        >>> structure.set_initial_magnetic_moments(None)

        Example I input: np.ndarray / List
        Assigns site moments via corresponding list of same length as number
        of sites in structure
        >>> from pyiron_atomistics import Project
        >>> structure = Project('.').create.structure.bulk('Ni', cubic=True)
        >>> structure[-1] = 'Fe'
        >>> spin_list = [1, 2, 3, 4]
        >>> structure.set_initial_magnetic_moments(spin_list)
        >>> structure.get_initial_magnetic_moments()
        array([1, 2, 3, 4])

        Example II input: dict
        Assigns species-specific magnetic moments
        >>> from pyiron_atomistics import Project
        >>> structure = Project('.').create.structure.bulk('Ni', cubic=True)
        >>> structure[-1] = 'Fe'
        >>> spin_dict = {'Fe': 1, 'Ni': 2}
        >>> structure.set_initial_magnetic_moments(spin_dict)
        >>> structure.get_initial_magnetic_moments()
        array([2, 2, 2, 1])

        Example III input: float
        Assigns the same magnetic moment to all sites in the structure
        >>> from pyiron_atomistics import Project
        >>> structure = Project('.').create.structure.bulk('Ni', cubic=True)
        >>> structure[-1] = 'Fe'
        >>> structure.set_initial_magnetic_moments(1)
        >>> print(structure.get_initial_magnetic_moments())
        array([1, 1, 1, 1])

        Example IV input: dict/list for non-collinear magmoms.
        Assigns non-collinear magnetic moments to the sites in structure
        >>> from pyiron_atomistics import Project
        >>> structure = Project('.').create.structure.bulk('Ni', cubic=True)
        >>> structure[-1] = 'Fe'

        Option 1: List input sets vectors for each individual site
        >>> non_coll_magmom_vect = [[1, 2, 3]
                                    [2, 3, 4],
                                    [3, 4, 5],
                                    [4, 5, 6]]
        >>> structure.set_initial_magnetic_moments(non_coll_magmom_vect)
        >>> print(structure.get_initial_magnetic_moments())
        array([[1, 2, 3], [2, 3, 4], [3, 4, 5], [4, 5, 6]])

        Option 2: Dict input sets magmom vectors for individual species:
        >>> print(structure.get_initial_magnetic_moments())
        >>> non_coll_spin_dict = {'Fe': [2, 3, 4], 'Ni': [1, 2, 3]}
        >>> structure.set_initial_magnetic_moments(non_coll_spin_dict)
        >>> print(structure.get_initial_magnetic_moments())
        array([[1, 2, 3], [1, 2, 3], [1, 2, 3], [2, 3, 4]])
        """
        # pyiron part
        if magmoms is not None:
            if isinstance(magmoms, dict):
                if set(self.get_species_symbols()) != set(magmoms.keys()):
                    raise ValueError(
                        "Elements in structure {} not found in dict {}".format(
                            set(self.get_chemical_symbols()), set(magmoms.keys())
                        )
                    )
                magmoms = [magmoms[c] for c in self.get_chemical_symbols()]
            elif not isinstance(magmoms, (np.ndarray, Sequence)):
                magmoms = len(self) * [magmoms]
            if len(magmoms) != len(self):
                raise ValueError("magmoms can be collinear or non-collinear.")
            self.set_array("spin", None)
            self.set_array("spin", np.array(magmoms))
        self.spins = magmoms  # For self.array['initial_magmoms']

    def rotate(
        self, a=0.0, v=None, center=(0, 0, 0), rotate_cell=False, index_list=None
    ):
        """
        Rotate atoms based on a vector and an angle, or two vectors. This function is completely adopted from ASE code
        (https://wiki.fysik.dtu.dk/ase/_modules/ase/atoms.html#Atoms.rotate)

        Args:

            a (float/list) in degrees = None:
                Angle that the atoms is rotated around the vecor 'v'. If an angle
                is not specified, the length of 'v' is used as the angle
                (default). The angle can also be a vector and then 'v' is rotated
                into 'a'.

            v (list/numpy.ndarray/string):
                Vector to rotate the atoms around. Vectors can be given as
                strings: 'x', '-x', 'y', ... .

            center (tuple/list/numpy.ndarray/str): The center is kept fixed under the rotation. Use 'COM' to fix
                                                the center of mass, 'COP' to fix the center of positions or
                                                'COU' to fix the center of cell.

            rotate_cell = False:
                If true the cell is also rotated.

            index_list (list/numpy.ndarray):
                Indices of atoms to be rotated

        Examples:

        Rotate 90 degrees around the z-axis, so that the x-axis is
        rotated into the y-axis:

        >>> atoms = Atoms()
        >>> atoms.rotate(90, 'z')
        >>> atoms.rotate(90, (0, 0, 1))
        >>> atoms.rotate(-90, '-z')
        >>> atoms.rotate('x', 'y')
        >>> atoms.rotate((1, 0, 0), (0, 1, 0))
        """
        if index_list is None:
            super(Atoms, self).rotate(a=a, v=v, center=center, rotate_cell=rotate_cell)
        else:
            dummy_basis = copy(self)
            dummy_basis.rotate(a=a, v=v, center=center, rotate_cell=rotate_cell)
            self.positions[index_list] = dummy_basis.positions[index_list]

    def to_ase(self):
        return pyiron_to_ase(self)

    def to_pymatgen(self):
        return pyiron_to_pymatgen(self)

    def to_ovito(self):
        return pyiron_to_ovito(self)

    def to_pyscal_system(self):
        return pyiron_to_pyscal_system(self)


class _CrystalStructure(Atoms):
    """
    only for historical reasons

    Args:
        element:
        BravaisLattice:
        BravaisBasis:
        LatticeConstants:
        Dimension:
        relCoords:
        PSE:
        **kwargs:
    """

    def __init__(
        self,
        element="Fe",
        bravais_lattice="cubic",
        bravais_basis="primitive",
        lattice_constants=None,  # depending on symmetry length and angles
        dimension=3,
        rel_coords=True,
        pse=None,
        **kwargs,
    ):
        # print "basis0"
        # allow also for scalar input for LatticeConstants (for a cubic system)
        if lattice_constants is None:
            lattice_constants = [1.0]
        try:
            test = lattice_constants[0]
        except (TypeError, IndexError):
            lattice_constants = [lattice_constants]
        self.bravais_lattice = bravais_lattice
        self.bravais_basis = bravais_basis
        self.lattice_constants = lattice_constants
        self.dimension = dimension
        self.relCoords = rel_coords
        self.element = element

        self.__updateCrystal__(pse)

        self.crystalParamsDict = {
            "BravaisLattice": self.bravais_lattice,
            "BravaisBasis": self.bravais_basis,
            "LatticeConstants": self.lattice_constants,
        }

        self.crystal_lattice_dict = {
            3: {
                "cubic": ["fcc", "bcc", "primitive"],
                "hexagonal": ["primitive", "hcp"],
                "monoclinic": ["primitive", "base-centered"],
                "triclinic": ["primitive"],
                "orthorombic": [
                    "primitive",
                    "body-centered",
                    "base-centered",
                    "face-centered",
                ],
                "tetragonal": ["primitive", "body-centered"],
                "rhombohedral": ["primitive"],
            },
            2: {
                "oblique": ["primitive"],
                "rectangular": ["primitive", "centered"],
                "hexagonal": ["primitive"],
                "square": ["primitive"],
            },
            1: {"line": ["primitive"]},
        }

        # init structure for lattice parameters alat, blat, clat, alpha, beta, gamma
        self.crystalLatticeParams = {
            3: {
                "cubic": [1.0],
                "hexagonal": [1.0, 2.0],
                "monoclinic": [1.0, 1.0, 1.0, 90.0],
                "triclinic": [1.0, 2.0, 3.0, 90.0, 90.0, 90.0],
                "orthorombic": [1.0, 1.0, 1.0],
                "tetragonal": [1.0, 2.0],
                "rhombohedral": [1.0, 90.0, 90.0, 90.0],
            },
            2: {
                "oblique": [1.0, 1.0, 90.0],
                "rectangular": [1.0, 1.0],
                "hexagonal": [1.0],
                "square": [1.0],
            },
            1: {"line": [1.0]},
        }

        # print "basis"
        super(_CrystalStructure, self).__init__(
            elements=self.ElementList,
            scaled_positions=self.coordinates,
            cell=self.amat,  # tag = "Crystal",
            pbc=[True, True, True][0 : self.dimension],
        )

    # ## private member functions
    def __updateCrystal__(self, pse=None):
        """

        Args:
            pse:

        Returns:

        """
        self.__updateAmat__()
        self.__updateCoordinates__()
        self.__updateElementList__(pse)

    def __updateAmat__(self):  # TODO: avoid multi-call of this function
        """

        Returns:

        """
        # print "lat constants (__updateAmat__):", self.LatticeConstants
        a_lat = self.lattice_constants[0]

        if self.dimension == 3:
            alpha = None
            beta = None
            gamma = None
            b_lat, c_lat = None, None
            if self.bravais_lattice == "cubic":
                b_lat = c_lat = a_lat
                alpha = beta = gamma = 90 / 180.0 * np.pi  # 90 degrees
            elif self.bravais_lattice == "tetragonal":
                b_lat = a_lat
                c_lat = self.lattice_constants[1]
                alpha = beta = gamma = 0.5 * np.pi  # 90 degrees
            elif self.bravais_lattice == "triclinic":
                b_lat = self.lattice_constants[1]
                c_lat = self.lattice_constants[2]
                alpha = self.lattice_constants[3] / 180.0 * np.pi
                beta = self.lattice_constants[4] / 180.0 * np.pi
                gamma = self.lattice_constants[5] / 180.0 * np.pi
            elif self.bravais_lattice == "hexagonal":
                b_lat = a_lat
                c_lat = self.lattice_constants[1]
                alpha = 60.0 / 180.0 * np.pi  # 60 degrees
                beta = gamma = 0.5 * np.pi  # 90 degrees
            elif self.bravais_lattice == "orthorombic":
                b_lat = self.lattice_constants[1]
                c_lat = self.lattice_constants[2]
                alpha = beta = gamma = 0.5 * np.pi  # 90 degrees
            elif self.bravais_lattice == "rhombohedral":
                b_lat = a_lat
                c_lat = a_lat
                alpha = self.lattice_constants[1] / 180.0 * np.pi
                beta = self.lattice_constants[2] / 180.0 * np.pi
                gamma = self.lattice_constants[3] / 180.0 * np.pi
            elif self.bravais_lattice == "monoclinic":
                b_lat = self.lattice_constants[1]
                c_lat = self.lattice_constants[2]
                alpha = 0.5 * np.pi
                beta = self.lattice_constants[3] / 180.0 * np.pi
                gamma = 0.5 * np.pi

            b1 = np.cos(alpha)
            b2 = np.sin(alpha)
            c1 = np.cos(beta)
            c2 = (np.cos(gamma) - np.cos(beta) * np.cos(alpha)) / np.sin(alpha)
            self.amat = np.array(
                [
                    [a_lat, 0.0, 0.0],
                    [b_lat * b1, b_lat * b2, 0.0],
                    [c_lat * c1, c_lat * c2, c_lat * np.sqrt(1 - c2 * c2 - c1 * c1)],
                ]
            )
        elif self.dimension == 2:  # TODO not finished yet
            self.amat = a_lat * np.array([[1.0, 0.0], [0.0, 1.0]])
            if self.bravais_lattice == "rectangular":
                b_lat = self.lattice_constants[1]
                self.amat = np.array([[a_lat, 0.0], [0.0, b_lat]])
        elif self.dimension == 1:
            self.amat = a_lat * np.array([[1.0]])
        else:
            raise ValueError("Bravais lattice not defined!")

    def __updateElementList__(self, pse=None):
        """

        Args:
            pse:

        Returns:

        """
        self.ElementList = len(self.coordinates) * [self.element]

    def __updateCoordinates__(self):
        """

        Returns:

        """
        # if relative coordinates
        basis = None
        if self.dimension == 3:
            if self.bravais_basis == "fcc" or self.bravais_basis == "face-centered":
                basis = np.array(
                    [[0.0, 0.0, 0.0], [0.5, 0.5, 0.0], [0.5, 0.0, 0.5], [0.0, 0.5, 0.5]]
                )
            elif self.bravais_basis == "body-centered" or self.bravais_basis == "bcc":
                basis = np.array([[0.0, 0.0, 0.0], [0.5, 0.5, 0.5]])
            elif self.bravais_basis == "base-centered":
                basis = np.array([[0.0, 0.0, 0.0], [0.5, 0.5, 0.0]])
            elif self.bravais_basis == "hcp":
                # basis = r([[0.0,-1./np.sqrt(3.),np.sqrt(8./3.)]])
                # a = self.LatticeConstants[0]
                # c = self.LatticeConstants[1]
                basis = np.array([[0.0, 0.0, 0.0], [1.0 / 3.0, 1.0 / 3.0, 1.0 / 2.0]])
                # basis = np.dot(basis,np.linalg.inv(self.amat))
            elif self.bravais_basis == "primitive":
                basis = np.array([[0.0, 0.0, 0.0]])
            else:
                raise ValueError(
                    "Only fcc, bcc, hcp, base-centered, body-centered and primitive cells are supported for 3D."
                )
        elif self.dimension == 2:
            if self.bravais_basis == "primitive":
                basis = np.array([[0.0, 0.0]])
            elif self.bravais_basis == "centered":
                basis = np.array([[0.0, 0.0], [0.5, 0.5]])
            else:
                raise ValueError(
                    "Only centered and primitive cells are supported for 2D."
                )
        elif self.dimension == 1:
            if self.bravais_basis == "primitive":
                basis = np.array([[0.0]])
            else:
                raise ValueError("Only primitive cells are supported for 1D.")
        self.coordinates = basis

    # ########################### get commmands ########################
    def get_lattice_types(self):
        """

        Returns:

        """
        self.crystal_lattice_dict[self.dimension].keys().sort()
        return self.crystal_lattice_dict[self.dimension].keys()

    def get_dimension_of_lattice_parameters(self):
        """

        Returns:

        """
        # print "getDimensionOfLatticeParameters"
        counter = 0
        for k in self.get_needed_lattice_parameters():
            if k:
                counter += 1
        return counter

    def get_needed_lattice_parameters(self):
        """

        Returns:

        """
        # print "call: getNeededLatticeParams"
        needed_params = [True, False, False, False, False, False]
        if self.dimension == 3:
            if self.bravais_lattice == "cubic":
                needed_params = [
                    True,
                    False,
                    False,
                    False,
                    False,
                    False,
                ]  # stands for alat, blat, clat, alpha, beta, gamma
            elif self.bravais_lattice == "triclinic":
                needed_params = [True, True, True, True, True, True]
            elif self.bravais_lattice == "monoclinic":
                needed_params = [True, True, True, True, False, False]
            elif self.bravais_lattice == "orthorombic":
                needed_params = [True, True, True, False, False, False]
            elif self.bravais_lattice == "tetragonal":
                needed_params = [True, False, True, False, False, False]
            elif self.bravais_lattice == "rhombohedral":
                needed_params = [True, False, False, True, True, True]
            elif self.bravais_lattice == "hexagonal":
                needed_params = [True, False, True, False, False, False]
        elif self.dimension == 2:
            if self.bravais_lattice == "oblique":
                needed_params = [True, True, False, True, False, False]
            elif self.bravais_lattice == "rectangular":
                needed_params = [True, True, False, False, False, False]
            elif self.bravais_lattice == "hexagonal":
                needed_params = [True, False, False, False, False, False]
            elif self.bravais_lattice == "square":
                needed_params = [True, False, False, False, False, False]
            else:  # TODO: need to be improved
                needed_params = [True, False, False, False, False, False]
        elif self.dimension == 1:
            if self.bravais_lattice == "line":
                needed_params = [True, False, False, False, False, False]
            else:  # TODO: improval needed
                needed_params = [True, False, False, False, False, False]
        else:
            raise ValueError("inconsistency in lattice structures")

        return needed_params

    def get_basis_types(self):
        """

        Returns:

        """
        self.crystal_lattice_dict[self.dimension].get(self.bravais_lattice).sort()
        return self.crystal_lattice_dict[self.dimension].get(self.bravais_lattice)

    def get_initial_lattice_constants(self):
        """

        Returns:

        """
        self.crystalLatticeParams[self.dimension].get(self.bravais_lattice).sort()
        return (
            self.crystalLatticeParams[self.dimension].get(self.bravais_lattice).sort()
        )

    # def getDimension(self):
    #     return self.dimension

    # def getCoordinates(self):
    #     return self.coordinates

    # def getCell(self):
    #     return self.amat

    def get_atom_structure(self, rel=True):
        """

        Args:
            rel:

        Returns:

        """
        #        print self.relCoords, self.amat
        return Atoms(
            elementList=self.ElementList,
            coordinates=self.coordinates,
            amat=self.amat,
            tag="Crystal",
            rel=rel,  # self.relCoords, #rel, # true or false # coordinates are given in relative lattice units
            pbc=[True, True, True][0 : self.dimension],
            Crystal=self.crystalParamsDict,
        )

    # #################### set commands #########################
    def set_lattice_constants(self, lattice_constants=None):
        """

        Args:
            lattice_constants:

        Returns:

        """
        if lattice_constants is None:
            lattice_constants = [1.0]
        for k in lattice_constants:
            if k <= 0:
                raise ValueError("negative lattice parameter(s)")
        self.lattice_constants = lattice_constants
        self.__updateCrystal__()

    def set_element(self, element="Fe"):
        """

        Args:
            element:

        Returns:

        """
        self.element = element
        self.__updateCrystal__()

    def set_dimension(self, dim=3):
        """

        Args:
            dim:

        Returns:

        """
        self.dimension = dim
        length = self.get_dimension_of_lattice_parameters()
        if dim == 3:  # # initial 3d structure
            self.lattice_constants = length * [1.0]
            self.bravais_lattice = "cubic"
            self.bravais_basis = "primitive"
        elif dim == 2:  # # initial 2d structure
            self.lattice_constants = length * [1.0]
            self.bravais_lattice = "square"
            self.bravais_basis = "primitive"
        elif dim == 1:  # # initial 1d structure
            self.lattice_constants = length * [1.0]
            self.bravais_lattice = "line"
            self.bravais_basis = "primitive"
        self.__updateCrystal__()

    def set_lattice_type(self, name_lattice="cubic"):
        """

        Args:
            name_lattice:

        Returns:

        """
        # catch input error
        # print "lattice type =", name_lattice
        if name_lattice not in self.get_lattice_types():
            raise ValueError("is not item of ")
        else:
            self.bravais_lattice = name_lattice
            self.set_lattice_constants(
                self.get_dimension_of_lattice_parameters() * [1.0]
            )
            self.set_basis_type(
                name_basis=self.crystal_lattice_dict[self.dimension].get(name_lattice)[
                    0
                ]
            )  # initial basis type

        self.__updateCrystal__()

    def set_basis_type(self, name_basis="primitive"):
        """

        Args:
            name_basis:

        Returns:

        """
        if name_basis not in self.get_basis_types():
            raise ValueError("is not item of")
        else:
            self.bravais_basis = name_basis
        self.__updateCrystal__()

    def atoms(self):
        """

        Returns:

        """
        return Atoms(
            elements=self.ElementList,
            scaled_positions=self.coordinates,
            cell=self.amat,
            pbc=[True, True, True][0 : self.dimension],
        )


class CrystalStructure(object):
    def __new__(cls, *args, **kwargs):
        basis = _CrystalStructure(*args, **kwargs).atoms()
        return basis


def ase_to_pyiron(ase_obj):
    """
    Convert an ase.atoms.Atoms structure object to its equivalent pyiron structure

    Args:
        ase_obj(ase.atoms.Atoms): The ase atoms instance to convert

    Returns:
        pyiron.atomistics.structure.atoms.Atoms: The equivalent pyiron structure

    """
    element_list = ase_obj.get_chemical_symbols()
    cell = ase_obj.cell
    positions = ase_obj.get_positions()
    pbc = ase_obj.get_pbc()
    spins = ase_obj.get_initial_magnetic_moments()
    if all(spins == np.array(None)) or sum(np.abs(spins)) == 0.0:
        pyiron_atoms = Atoms(
            elements=element_list, positions=positions, pbc=pbc, cell=cell
        )
    else:
        if any(spins == np.array(None)):
            spins[spins == np.array(None)] = 0.0
        pyiron_atoms = Atoms(
            elements=element_list,
            positions=positions,
            pbc=pbc,
            cell=cell,
            magmoms=spins,
        )
    if hasattr(ase_obj, "constraints") and len(ase_obj.constraints) != 0:
        for constraint in ase_obj.constraints:
            constraint_dict = constraint.todict()
            if constraint_dict["name"] == "FixAtoms":
                if "selective_dynamics" not in pyiron_atoms.arrays.keys():
                    pyiron_atoms.add_tag(selective_dynamics=[True, True, True])
                pyiron_atoms.selective_dynamics[
                    constraint_dict["kwargs"]["indices"]
                ] = [False, False, False]
            elif constraint_dict["name"] == "FixScaled":
                if "selective_dynamics" not in pyiron_atoms.arrays.keys():
                    pyiron_atoms.add_tag(selective_dynamics=[True, True, True])
                pyiron_atoms.selective_dynamics[
                    constraint_dict["kwargs"]["a"]
                ] = constraint_dict["kwargs"]["mask"]
            else:
                warnings.warn("Unsupported ASE constraint: " + constraint_dict["name"])
    return pyiron_atoms


def pyiron_to_ase(pyiron_obj):
    element_list = pyiron_obj.get_parent_symbols()
    cell = pyiron_obj.cell
    positions = pyiron_obj.positions
    pbc = pyiron_obj.get_pbc()
    spins = pyiron_obj.get_initial_magnetic_moments()
    if all(spins == np.array(None)) or sum(np.abs(spins)) == 0.0:
        atoms = ASEAtoms(symbols=element_list, positions=positions, pbc=pbc, cell=cell)
    else:
        if any(spins == np.array(None)):
            spins[spins == np.array(None)] = 0.0
        atoms = ASEAtoms(
            symbols=element_list, positions=positions, pbc=pbc, cell=cell, magmoms=spins
        )
    return atoms


def _check_if_simple_atoms(atoms):
    """
    Raise a warning if the ASE atoms object includes properties which can not be converted to pymatgen atoms.

    Args:
        atoms: ASE atoms object
    """
    dict_keys = [
        k
        for k in atoms.__dict__.keys()
        if k
        not in ["_celldisp", "arrays", "_cell", "_pbc", "_constraints", "info", "_calc"]
    ]
    array_keys = [
        k for k in atoms.__dict__["arrays"].keys() if k not in ["numbers", "positions"]
    ]
    if not len(dict_keys) == 0:
        warnings.warn("Found unknown keys: " + str(dict_keys))
    if not np.all(atoms.__dict__["_celldisp"] == np.array([[0.0], [0.0], [0.0]])):
        warnings.warn("Found cell displacement: " + str(atoms.__dict__["_celldisp"]))
    if not atoms.__dict__["_calc"] is None:
        warnings.warn("Found calculator: " + str(atoms.__dict__["_calc"]))
    if not atoms.__dict__["_constraints"] == []:
        warnings.warn("Found constraint: " + str(atoms.__dict__["_constraints"]))
    if not np.all(atoms.__dict__["_pbc"]):
        warnings.warn("Cell is not periodic: " + str(atoms.__dict__["_pbc"]))
    if not len(array_keys) == 0:
        warnings.warn("Found unknown flags: " + str(array_keys))
    if not atoms.__dict__["info"] == dict():
        warnings.warn("Info is not empty: " + str(atoms.__dict__["info"]))


def pymatgen_to_pyiron(structure):
    """
        Convert pymatgen Structure object to pyiron atoms object (pymatgen->ASE->pyiron)

    Args:
        pymatgen_obj: pymatgen Structure object

    Returns:
        pyiron atoms object
    """
    # This workaround is necessary because ASE refuses to accept limited degrees of freedom in their atoms object
    # e.g. only accepts [T T T] or [F F F] but rejects [T, T, F] etc.
    # Have to check for the property explicitly otherwise it just straight crashes
    # Let's just implement this workaround if any selective dynamics are present
    if "selective_dynamics" in structure.site_properties.keys():
        sel_dyn_list = structure.site_properties["selective_dynamics"]
        struct = structure.copy()
        struct.remove_site_property("selective_dynamics")
        pyiron_atoms = ase_to_pyiron(AseAtomsAdaptor().get_atoms(structure=struct))
        pyiron_atoms.add_tag(selective_dynamics=[True, True, True])
        for i, _ in enumerate(pyiron_atoms):
            pyiron_atoms.selective_dynamics[i] = sel_dyn_list[i]
    else:
        pyiron_atoms = ase_to_pyiron(AseAtomsAdaptor().get_atoms(structure=structure))
    return pyiron_atoms


def pyiron_to_pymatgen(pyiron_obj):
    """
    Convert pyiron atoms object to pymatgen Structure object

    Args:
        pyiron_obj: pyiron atoms object

    Returns:
        pymatgen Structure object
    """
    pyiron_obj_conv = pyiron_obj.copy()  # necessary to avoid changing original object
    # This workaround is necessary because ASE refuses to accept limited degrees of freedom in their atoms object
    # e.g. only accepts [T T T] or [F F F] but rejects [T, T, F] etc.
    # Let's just implement this workaround if any selective dynamics are present
    if hasattr(pyiron_obj, "selective_dynamics"):
        sel_dyn_list = pyiron_obj.selective_dynamics
        pyiron_obj_conv.selective_dynamics = [True, True, True]
        ase_obj = pyiron_to_ase(pyiron_obj_conv)
        pymatgen_obj_conv = AseAtomsAdaptor().get_structure(atoms=ase_obj, cls=None)
        new_site_properties = pymatgen_obj_conv.site_properties
        new_site_properties["selective_dynamics"] = sel_dyn_list
        pymatgen_obj = pymatgen_obj_conv.copy(site_properties=new_site_properties)
    else:
        ase_obj = pyiron_to_ase(pyiron_obj_conv)
        _check_if_simple_atoms(atoms=ase_obj)
        pymatgen_obj = AseAtomsAdaptor().get_structure(atoms=ase_obj, cls=None)
    return pymatgen_obj


def ovito_to_pyiron(ovito_obj):
    """

    Args:
        ovito_obj:

    Returns:

    """
    try:
        from ovito.data import ase_to_pyiron

        return ase_to_pyiron(ovito_obj.to_ase_atoms())
    except ImportError:
        raise ValueError("ovito package not yet installed")


def pyiron_to_ovito(atoms):
    """

    Args:
        atoms:

    Returns:

    """
    try:
        from ovito.data import DataCollection

        return DataCollection.create_from_ase_atoms(atoms)
    except ImportError:
        raise ValueError("ovito package not yet installed")


def string2symbols(s):
    """
    Convert string to list of chemical symbols.

    Args:
        s:

    Returns:

    """
    i = None
    n = len(s)
    if n == 0:
        return []
    c = s[0]
    if c.isdigit():
        i = 1
        while i < n and s[i].isdigit():
            i += 1
        return int(s[:i]) * string2symbols(s[i:])
    if c == "(":
        p = 0
        for i, c in enumerate(s):
            if c == "(":
                p += 1
            elif c == ")":
                p -= 1
                if p == 0:
                    break
        j = i + 1
        while j < n and s[j].isdigit():
            j += 1
        if j > i + 1:
            m = int(s[i + 1 : j])
        else:
            m = 1
        return m * string2symbols(s[1:i]) + string2symbols(s[j:])

    if c.isupper():
        i = 1
        if 1 < n and s[1].islower():
            i += 1
        j = i
        while j < n and s[j].isdigit():
            j += 1
        if j > i:
            m = int(s[i:j])
        else:
            m = 1
        return m * [s[:i]] + string2symbols(s[j:])
    else:
        raise ValueError


def symbols2numbers(symbols):
    """

    Args:
        symbols (list, str):

    Returns:

    """
    pse = PeriodicTable()
    df = pse.dataframe.T
    if isinstance(symbols, str):
        symbols = string2symbols(symbols)
    numbers = list()
    for sym in symbols:
        if isinstance(sym, str):
            numbers.append(df[sym]["AtomicNumber"])
        else:
            numbers.append(sym)
    return numbers


def string2vector(v):
    """

    Args:
        v:

    Returns:

    """
    if isinstance(v, str):
        if v[0] == "-":
            return -string2vector(v[1:])
        w = np.zeros(3)
        w["xyz".index(v)] = 1.0
        return w
    return np.array(v, float)


def default(data, dflt):
    """
    Helper function for setting default values.

    Args:
        data:
        dflt:

    Returns:

    """
    if data is None:
        return None
    elif isinstance(data, (list, tuple)):
        newdata = []
        allnone = True
        for x in data:
            if x is None:
                newdata.append(dflt)
            else:
                newdata.append(x)
                allnone = False
        if allnone:
            return None
        return newdata
    else:
        return data


class Symbols(ASESymbols):

    """
    Derived from the ase symbols class which has the following docs:

    Args:
        numbers list/numpy.ndarray): List of atomic numbers
    """

    def __init__(self, numbers):
        self.__doc__ = self.__doc__ + "\n" + super().__doc__
        super().__init__(numbers)
        self._structure = None

    @property
    def structure(self):
        """
        The structure to which the symbol is assigned to

        Returns:
            pyiron_atomistics.atomistics.structure.atoms.Atoms: The required structure
        """
        return self._structure

    @structure.setter
    def structure(self, val):
        self._structure = val

    def __setitem__(self, key, value):
        super().__setitem__(key, value)
        if self._structure is not None:
            index_array = np.argwhere(
                self.numbers != self._structure.get_atomic_numbers()
            ).flatten()
            replace_elements = self.structure.numbers_to_elements(
                self.numbers[index_array]
            )
            for i, el in enumerate(replace_elements):
                self._structure[index_array[i]] = el<|MERGE_RESOLUTION|>--- conflicted
+++ resolved
@@ -27,10 +27,7 @@
 from pyiron_atomistics.atomistics.structure.pyscal import pyiron_to_pyscal_system
 from pyiron_atomistics.atomistics.structure._visualize import Visualize
 from pyiron_atomistics.atomistics.structure.analyse import Analyse
-<<<<<<< HEAD
 from pyiron_atomistics.atomistics.structure.symmetry import Symmetry
-=======
->>>>>>> f7a80dab
 from pyiron_atomistics.atomistics.structure.periodic_table import (
     PeriodicTable,
     ChemicalElement,
@@ -400,12 +397,8 @@
 
         self._high_symmetry_path.update(path)
 
-<<<<<<< HEAD
-    @deprecate("Use Atoms.set_array() instead")
-=======
     @deprecate("Use Atoms.set_array() instead: 
     e.g. Atoms.set_array('selective_dynamics', np.repeat([[True, True, False]], len(Atoms), axis=0))
->>>>>>> f7a80dab
     def add_tag(self, **qwargs):
         """
         Add tags to the atoms object.
