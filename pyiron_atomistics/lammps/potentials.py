--- conflicted
+++ resolved
@@ -200,17 +200,7 @@
 
     @property
     def pyiron_df(self):
-<<<<<<< HEAD
         """df used in pyiron potential"""
-        return pd.DataFrame({
-            "Config": [[self.pair_style] + self.pair_coeff],
-            "Filename": [self.filename],
-            "Model": [self.model],
-            "Name": [self.name],
-            "Species": [self.species],
-            "Citations": [self.citations],
-        })
-=======
         return pd.DataFrame(
             {
                 "Config": [[self.pair_style] + self.pair_coeff],
@@ -221,7 +211,6 @@
                 "Citations": [self.citations],
             }
         )
->>>>>>> 54a6b763
 
     def __repr__(self):
         return self.df.__repr__()
