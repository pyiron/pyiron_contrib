--- conflicted
+++ resolved
@@ -815,8 +815,8 @@
         new_job = super(SphinxBase, self).restart(
             job_name=job_name, job_type=job_type
         )
+
         new_job.input = self.input
-<<<<<<< HEAD
 
         if from_charge_density:
             self.check_if_file_exists("rho.sxb")
@@ -825,22 +825,6 @@
         if from_wave_functions:
             self.check_if_file_exists("waves.sxb")
             new_job.restart_file_list.append(posixpath.join(self.working_directory, "waves.sxb"))
-=======
-        if from_charge_density and os.path.isfile(
-            posixpath.join(self.working_directory, "rho.sxb")
-        ):
-            new_job.restart_file_list.append(posixpath.join(self.working_directory, "rho.sxb"))
-        elif from_charge_density:
-            raise FileNotFoundError('Charge density file rho.sxb not found in '
-                                    + self.working_directory)
-        if from_wave_functions and os.path.isfile(
-            posixpath.join(self.working_directory, "waves.sxb")
-        ):
-            new_job.restart_file_list.append(posixpath.join(self.working_directory, "waves.sxb"))
-        elif from_wave_functions:
-            raise FileNotFoundError('Wave function file waves.sxb not found in '
-                                    + self.working_directory)
->>>>>>> 4d3f929c
         return new_job
 
     def to_hdf(self, hdf=None, group_name=None):
