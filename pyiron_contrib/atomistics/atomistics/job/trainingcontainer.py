# coding: utf-8
# Copyright (c) Max-Planck-Institut für Eisenforschung GmbH - Computational Materials Design (CM) Department
# Distributed under the terms of "New BSD License", see the LICENSE file.

"""
Store structures together with energies and forces for potential fitting applications.

Basic usage:

>>> pr = Project("training")
>>> container = pr.create.job.TrainingContainer("small_structures")

Let's make a structure and invent some forces

>>> structure = pr.create.structure.ase_bulk("Fe")
>>> forces = numpy.array([-1, 1, -1])
>>> container.add_structure(structure, energy=-1.234, forces=forces, identifier="Fe_bcc")

If you have a lot of precomputed structures you may also add them in bulk from a pandas DataFrame

>>> df = pandas.DataFrame({ "name": "Fe_bcc", "atoms": structure, "energy": -1.234, "forces": forces })
>>> container.include_dataset(df)

You can retrieve the full database with :method:`~.TrainingContainer.to_pandas()` like this

>>> container.to_pandas()
name    atoms   energy  forces  number_of_atoms
Fe_bcc  ...
"""

from typing import Callable, Dict, Any, Optional

from warnings import catch_warnings

import numpy as np
import pandas as pd
import seaborn as sns
import matplotlib.pyplot as plt

from ase.atoms import Atoms as ASEAtoms

from pyiron_atomistics.atomistics.structure.atoms import Atoms
from pyiron_atomistics.atomistics.structure.has_structure import HasStructure
from pyiron_atomistics.atomistics.structure.structurestorage import StructureStorage, StructurePlots
from pyiron_atomistics.atomistics.structure.neighbors import NeighborsTrajectory
from pyiron_base import GenericJob, DataContainer, deprecate


class TrainingContainer(GenericJob, HasStructure):
    """
    Stores ASE structures with energies and forces.
    """

    def __init__(self, project, job_name):
        super().__init__(project=project, job_name=job_name)
        self.__name__ = "TrainingContainer"
        self.__hdf_version__ = "0.3.0"
        self._container = TrainingStorage()

        self.input = DataContainer(
            {"save_neighbors": True, "num_neighbors": 12},
            table_name="parameters"
        )

    def include_job(self, job, iteration_step=-1):
        """
        Add structure, energy and forces from job.

        Args:
            job (:class:`.AtomisticGenericJob`): job to take structure from
            iteration_step (int, optional): if job has multiple steps, this
            selects which to add
        """
        self._container.include_job(job, iteration_step)

    def include_structure(
        self,
        structure,
        energy=None,
        name=None,
        **properties
    ):
        """
        Add new structure to structure list and save energy and forces with it.

        For consistency with the rest of pyiron, energy should be in units of eV
        and forces in eV/A, but no conversion is performed.

        Args:
            structure_or_job (:class:`~.Atoms`): structure to add
            energy (float): energy of the whole structure
            forces (Nx3 array of float, optional): per atom forces, where N is
                the number of atoms in the structure
            stress (6 array of float, optional): per structure stresses in voigt
                notation
            name (str, optional): name describing the structure
        """
        self._container.include_structure(structure, name=name, energy=energy,
                                          **properties)

    def add_structure(
        self, structure, energy, forces=None, stress=None, identifier=None, **arrays
    ):
        """
        Add new structure to structure list and save energy and forces with it.

        For consistency with the rest of pyiron, energy should be in units of eV and forces in eV/A, but no conversion
        is performed.

        Args:
            structure_or_job (:class:`~.Atoms`): structure to add
            energy (float): energy of the whole structure
            forces (Nx3 array of float, optional): per atom forces, where N is the number of atoms in the structure
            stress (6 array of float, optional): per structure stresses in voigt notation
            name (str, optional): name describing the structure
        """
        self._container.add_structure(
            structure, energy, identifier=identifier, forces=forces, stress=stress, **arrays
        )

    def include_dataset(self, dataset):
        """
        Add a pandas DataFrame to the saved structures.

        The dataframe should have the following columns:
            - name: human readable name of the structure
            - atoms(:class:`ase.Atoms`): the atomic structure
            - energy(float): energy of the whole structure
            - forces (Nx3 array of float): per atom forces, where N is the number of atoms in the structure
            - stress (6 array of float): per structure stress in voigt notation
        """
        self._container.include_dataset(dataset)

    def _get_structure(self, frame=-1, wrap_atoms=True):
        return self._container.get_structure(frame=frame, wrap_atoms=wrap_atoms)

    def _number_of_structures(self):
        return self._container.number_of_structures

    def get_neighbors(self, num_neighbors=None):
        """
        Calculate and add neighbor information in each structure.

        If input.save_neighbors is True the data is automatically added to the internal storage and will be saved
        together with the normal structure data.

        Args:
            num_neighbors (int, optional): Number of neighbors to collect, if not given use value from input

        Returns:
            NeighborsTrajectory: neighbor information
        """
        if num_neighbors is None:
            num_neighbors = self.input.num_neighbors
        n = NeighborsTrajectory(
            has_structure=self,
            store=self._container if self.input.save_neighbors else None,
            num_neighbors=num_neighbors,
        )
        n.compute_neighbors()
        return n

    def get_elements(self):
        """
        Return a list of chemical elements in the training set.

        Returns:
            :class:`list`: list of unique elements in the training set as strings of their standard abbreviations
        """
        return self._container.get_elements()

    def to_pandas(self):
        """
        Export list of structure to pandas table for external fitting codes.

        The table contains the following columns:
            - 'name': human-readable name of the structure
            - 'ase_atoms': the structure as a :class:`.Atoms` object
            - 'energy': the energy of the full structure
            - 'forces': the per atom forces as a :class:`numpy.ndarray`, shape Nx3
            - 'stress': the per structure stress as a :class:`numpy.ndarray`, shape 6
            - 'number_of_atoms': the number of atoms in the structure, N

        Returns:
            :class:`pandas.DataFrame`: collected structures
        """
        return self._container.to_pandas()

    def to_list(self, filter_function=None):
        """
        Returns the data as lists of pyiron structures, energies, forces, and the number of atoms

        Args:
            filter_function (function): Function applied to the dataset (which is a pandas DataFrame) to filter it

        Returns:
            tuple: list of structures, energies, forces, and the number of atoms
        """
        return self._container.to_list(filter_function)

    def to_dict(self):
        return self._container.to_dict()

    def write_input(self):
        pass

    def collect_output(self):
        pass

    def run_static(self):
        self.status.running = True
        if self.input.save_neighbors:
            self.get_neighbors()
            self.to_hdf()
        self.status.finished = True

    def run_if_interactive(self):
        if self.input.save_neighbors:
            self.get_neighbors()
        self.to_hdf()
        self.status.finished = True

    def to_hdf(self, hdf=None, group_name=None):
        super().to_hdf(hdf=hdf, group_name=group_name)
        self.input.to_hdf(self.project_hdf5)
        self._container.to_hdf(self.project_hdf5, "structures")

    def from_hdf(self, hdf=None, group_name=None):
        super().from_hdf(hdf=hdf, group_name=group_name)
        hdf_version = self.project_hdf5.get("HDF_VERSION", "0.1.0")
        if hdf_version == "0.1.0":
            table = pd.read_hdf(
                self.project_hdf5.file_name, self.name + "/output/structure_table"
            )
            self.include_dataset(table)
        else:
            self._container = TrainingStorage()
            self._container.from_hdf(self.project_hdf5, "structures")
            if hdf_version == "0.3.0":
                self.input.from_hdf(self.project_hdf5, "parameters")

    def sample(
        self, name: str, selector: Callable[[StructureStorage, int], bool],
        delete_existing_job: bool = False
    ) -> "TrainingContainer":
        """
        Create a new TrainingContainer with structures filtered by selector.

        `self` must have status `finished`.  `selector` is passed the underlying :class:`StructureStorage` of this
        container and the index of the structure and return a boolean whether to include the structure in the new
        container or not.  The new container is saved and run.

        Args:
            name (str): name of the new TrainingContainer
            selector (Callable[[StructureStorage, int], bool]): callable that selects structure to include
            delete_existing_job (bool): if job with name exist, remove it first

        Returns:
            :class:`.TrainingContainer`: new container with selected structures

        Raises:
            ValueError: if a job with the given `name` already exists.
        """
        if not self.status.finished:
            raise ValueError(f"Job must be finished, not '{self.status}'!")
        cont = self.project.create.job.TrainingContainer(name, delete_existing_job=delete_existing_job)
        if not cont.status.initialized:
            raise ValueError(f"Job '{name}' already exists with status: {cont.status}!")
        cont._container = self._container.sample(selector)
        cont.run()
        return cont

    @property
    def plot(self):
        """
        :class:`.TrainingPlots`: plotting interface
        """
        return self._container.plot

    def iter(self, *arrays, wrap_atoms=True):
        """
        Iterate over all structures in this object and all arrays that are defined

        Args:
            wrap_atoms (bool): True if the atoms are to be wrapped back into the unit cell; passed to
                               :meth:`.get_structure()`
            *arrays (str): name of arrays that should be iterated over

        Yields:
            :class:`pyiron_atomistics.atomistitcs.structure.atoms.Atoms`, arrays: every structure attached to the object and queried arrays
        """
        yield from self._container.iter(*arrays, wrap_atoms=wrap_atoms)


class TrainingPlots(StructurePlots):
    """
    Simple interface to plot various properties of the structures inside the given :class:`.TrainingContainer`.
    """

    def energy_volume(self, crystal_systems=False):
        """
        Plot volume vs. energy.

        Volume and energy are normalized per atom before plotting.

        Args:
            crystal_systems (bool): if True, plot & label structures of different crystal systems separately.

        Returns:
            DataFrame: contains atomic energy and volumes in the columns 'E' and 'V'; if `crystal_systems` is given,
                       also contain space groups and crystal systems of each structure
        """

        N = self._store.get_array("length")
        E = self._store.get_array("energy") / N
        C = self._store.get_array("cell")
        V = np.linalg.det(C) / N

        df = pd.DataFrame({"V": V, "E": E})

        if crystal_systems:
            spg = self._calc_spacegroups()
            df = df.join(spg)
            for cs, dd in df.groupby("crystal_system"):
                plt.scatter(dd.V, dd.E, label=cs)
            plt.legend()
        else:
            plt.scatter(df.V, df.E)
        plt.xlabel(r"Atomic Volume [$\AA^3$]")
        plt.ylabel(r"Atomic Energy [eV]")

        return df

<<<<<<< HEAD
=======
    def energy_distance(self, num_neighbors=None):
        """
        Plot energy vs minimum nearest neighbor distance in the structure.

        Args:
            num_neighbors (int): maximum number of neighbors to caluclate, when 'distances' are not defined in storage
                                 the default is the value from the previous call or 36
        """

        N = self._store.get_array("length")
        E = self._store.get_array("energy") / N
        neigh = self._calc_neighbors(num_neighbors=num_neighbors)
        D = np.array([d.min() for d in np.split(neigh['distances'][:, 0], N.cumsum())[:-1]])
        plt.scatter(D, E, marker='.')

>>>>>>> 6ea798c7
    def forces(self, axis: Optional[int] = None):
        """
        Plot a histogram of all forces.

        Args:
            axis (int, optional): plot only forces along this axis, if not given plot all forces
        """
        f = self._store.get_array("forces")
        if axis is not None:
            f = f[:, axis]
        else:
            f = f.ravel()
        plt.hist(f, bins=20)
        plt.xlabel(r"Force [eV/$\mathrm{\AA}$]")


class TrainingStorage(StructureStorage):
    def __init__(self):
        super().__init__()
        self.add_array("energy", dtype=np.float64, per="chunk", fill=np.nan)
        self._table_cache = None
        self.to_pandas()

    def to_pandas(self):
        """
        Export list of structure to pandas table for external fitting codes.

        The table contains the following columns:
            - 'name': human-readable name of the structure
            - 'ase_atoms': the structure as a :class:`.Atoms` object
            - 'energy': the energy of the full structure
            - 'forces': the per atom forces as a :class:`numpy.ndarray`, shape Nx3
            - 'stress': the per structure stress as a :class:`numpy.ndarray`, shape 6
            - 'number_of_atoms': the number of atoms in the structure, N

        Returns:
            :class:`pandas.DataFrame`: collected structures
        """
        if self._table_cache is None or len(self._table_cache) != len(self):
            self._table_cache = pd.DataFrame(
                {
                    "name": [self.get_array("identifier", i) for i in range(len(self))],
                    "atoms": [self.get_structure(i) for i in range(len(self))],
                    "energy": [self.get_array("energy", i) for i in range(len(self))],
                }
            )
            if self.has_array("forces"):
                self._table_cache["forces"] = [self.get_array("forces", i) for i in range(len(self))]
            if self.has_array("stress"):
                self._table_cache["stress"] = [self.get_array("stress", i) for i in range(len(self))]
            self._table_cache["number_of_atoms"] = [
                len(s) for s in self._table_cache.atoms
            ]
        return self._table_cache

    def include_job(self, job, iteration_step=-1):
        """
        Add structure, energy, forces and pressures from an inspected or loaded job.

        The job must be an atomistic job.

        Forces and stresses are only added if present in the output.

        Args:
            job (:class:`.JobPath`, :class:`.AtomisticGenericJob`): job (path) to take structure from
            iteration_step (int, optional): if job has multiple steps, this selects which to add
        """

        kwargs = {
                "energy": job["output/generic/energy_pot"][iteration_step],
        }
        ff = job["output/generic/forces"]
        if ff is not None:
            kwargs["forces"] = ff[iteration_step]

        # HACK: VASP work-around, current contents of pressures are meaningless, correct values are in
        # output/generic/stresses
        pp = job["output/generic/stresses"]
        if pp is None:
<<<<<<< HEAD
            pp = job.output.pressures
        if pp is not None and len(pp) > 0:
            stress = pp[iteration_step]
        else:
            stress = None
        if stress is not None:
            stress = np.asarray(stress)
=======
            pp = job["output/generic/pressures"]
        if pp is not None and len(pp) > 0:
            stress = np.asarray(pp[iteration_step])
>>>>>>> 6ea798c7
            if stress.shape == (3, 3):
                stress = np.array(
                    [
                        stress[0, 0],
                        stress[1, 1],
                        stress[2, 2],
                        stress[1, 2],
                        stress[0, 2],
                        stress[0, 1],
                    ]
                )
            kwargs["stress"] = stress

        ii = job["output/generic/indices"]
        if ii is not None:
            indices = ii[iteration_step]
        else:
            indices = job["input/structure/indices"]
        cell = job["output/generic/cells"][iteration_step]
        positions = job["output/generic/positions"][iteration_step]
        if len(indices) == len(job["input/structure/indices"]):
            structure = job["input/structure"].to_object()
            structure.positions[:] = positions
            structure.cell.array[:] = cell
            structure.indices[:] = indices
        else:
            structure = Atoms(
                    species=job["input/structure/species"],
                    indices=indices,
                    positions=positions,
                    cell=cell,
                    pbc=job["input/structure/cell/pbc"]
            )

        self.add_structure(
            structure,
            identifier=job.name,
            **kwargs
        )

    @deprecate("Use add_structure instead")
    def include_structure(
        self,
        structure,
        energy,
        name=None,
        **properties
    ):
        """
        Add new structure to structure list and save energy and forces with it.

        For consistency with the rest of pyiron, energy should be in units of eV and forces in eV/A, but no conversion
        is performed.

        Args:
            structure_or_job (:class:`~.Atoms`): structure to add
            energy (float): energy of the whole structure
            forces (Nx3 array of float, optional): per atom forces, where N is the number of atoms in the structure
            stress (6 array of float, optional): per structure stresses in voigt notation
            name (str, optional): name describing the structure
        """
        self.add_structure(structure, identifier=name, energy=energy,
                           **properties)

    def add_structure(
        self,
        structure: Atoms,
        energy,
        identifier=None,
        **arrays
    ) -> None:
        if "forces" in arrays and not self.has_array("forces"):
            self.add_array("forces", shape=(3,), dtype=np.float64, per="element",
                           fill=np.nan)
        if "stress" in arrays and not self.has_array("stress"):
            # save stress in voigt notation
            self.add_array("stress", shape=(6,), dtype=np.float64, per="chunk",
                           fill=np.nan)
        super().add_structure(structure, identifier=identifier, energy=energy,
                              **arrays)

    def include_dataset(self, dataset):
        """
        Add a pandas DataFrame to the saved structures.

        The dataframe should have the following columns:
            - name: human readable name of the structure
            - atoms(:class:`ase.Atoms`): the atomic structure
            - energy(float): energy of the whole structure
            - forces (Nx3 array of float): per atom forces, where N is the number of atoms in the structure
            - charges (Nx3 array of floats):
            - stress (6 array of float): per structure stress in voigt notation
        """
        if (
            "name" not in dataset.columns
            or "atoms" not in dataset.columns
            or "energy" not in dataset.columns
        ):
            raise ValueError(
                "At least columns 'name', 'atoms' and 'energy' must be present in dataset!"
            )
        for row in dataset.itertuples(index=False):
            kwargs = {}
            if hasattr(row, "forces"):
                kwargs["forces"] = row.forces
            if hasattr(row, "stress"):
                kwargs["stress"] = row.stress
            self.add_structure(
                row.atoms, energy=row.energy, identifier=row.name, **kwargs
            )

    def to_list(self, filter_function=None):
        """
        Returns the data as lists of pyiron structures, energies, forces, and the number of atoms

        Args:
            filter_function (function): Function applied to the dataset (which is a pandas DataFrame) to filter it

        Returns:
            tuple: list of structures, energies, forces, and the number of atoms
        """
        data_table = self.to_pandas()
        if filter_function is not None:
            data_table = filter_function(data_table)
        structure_list = data_table.atoms.to_list()
        energy_list = data_table.energy.to_list()
        if "forces" not in data_table.columns:
            raise ValueError("no forces defined in storage; call to_dict() instead.")
        force_list = data_table.forces.to_list()
        num_atoms_list = data_table.number_of_atoms.to_list()

        return (structure_list, energy_list, force_list, num_atoms_list)

    def to_dict(self) -> Dict[str, Any]:
        """Return a dictionary of all structures and training properties."""
        dict_arrays = {}

        # Get structure information.
        dict_arrays['structure'] = list(self.iter_structures())

        # Some arrays are only for internal usage or structure information that
        # was already saved in dict['structure'].
        internal_arrays = ['start_index', 'length', 'cell', 'pbc', 'positions',
                           'symbols']
        for array in self.list_arrays():
            # Skip internal arrays.
            if array in internal_arrays:
                continue

            dict_arrays[array] = self.get_array_ragged(array)
        return dict_arrays

    def iter(self, *arrays, wrap_atoms=True):
        """
        Iterate over all structures in this object and all arrays that are defined

        Args:
            wrap_atoms (bool): True if the atoms are to be wrapped back into the unit cell; passed to
                               :meth:`.get_structure()`
            *arrays (str): name of arrays that should be iterated over

        Yields:
            :class:`pyiron_atomistics.atomistitcs.structure.atoms.Atoms`, arrays: every structure attached to the object and queried arrays
        """
        array_vals = (self.get_array_ragged(a) for a in arrays)
        yield from zip(self.iter_structures(), *array_vals)

    @property
    def plot(self):
        """
        :class:`.TrainingPlots`: plotting interface
        """
        if self._plots is None:
            self._plots = TrainingPlots(self)
        return self._plots<|MERGE_RESOLUTION|>--- conflicted
+++ resolved
@@ -331,8 +331,6 @@
 
         return df
 
-<<<<<<< HEAD
-=======
     def energy_distance(self, num_neighbors=None):
         """
         Plot energy vs minimum nearest neighbor distance in the structure.
@@ -348,7 +346,6 @@
         D = np.array([d.min() for d in np.split(neigh['distances'][:, 0], N.cumsum())[:-1]])
         plt.scatter(D, E, marker='.')
 
->>>>>>> 6ea798c7
     def forces(self, axis: Optional[int] = None):
         """
         Plot a histogram of all forces.
@@ -428,19 +425,9 @@
         # output/generic/stresses
         pp = job["output/generic/stresses"]
         if pp is None:
-<<<<<<< HEAD
-            pp = job.output.pressures
-        if pp is not None and len(pp) > 0:
-            stress = pp[iteration_step]
-        else:
-            stress = None
-        if stress is not None:
-            stress = np.asarray(stress)
-=======
             pp = job["output/generic/pressures"]
         if pp is not None and len(pp) > 0:
             stress = np.asarray(pp[iteration_step])
->>>>>>> 6ea798c7
             if stress.shape == (3, 3):
                 stress = np.array(
                     [
