from pyiron_base import GenericMaster
from pyiron_gpl.elastic.elastic import ElasticMatrixJob


class ElasticMatrixJobWithoutFiles(ElasticMatrixJob):
<<<<<<< HEAD
=======
    def __init__(self, project, job_name):
        super(ElasticMatrixJobWithoutFiles, self).__init__(project, job_name)
        self._interactive_disable_log_file = False

    @property
    def child_project(self):
        """
        :class:`.Project`: project which holds the created child jobs
        """
        if not self._interactive_disable_log_file:
            return super(ElasticMatrixJobWithoutFiles, self).child_project
        else:
            return self.project

    def to_hdf(self, hdf=None, group_name=None):
        """

        Args:
            hdf:
            group_name:

        Returns:

        """
        if not self._interactive_disable_log_file:
            super(ElasticMatrixJobWithoutFiles, self).to_hdf(hdf=hdf, group_name=group_name)

    def refresh_job_status(self):
        if not self._interactive_disable_log_file:
            super(ElasticMatrixJobWithoutFiles).refresh_job_status()

>>>>>>> f1de9bf0
    def collect_output(self):
        if not self._data:
            self.from_hdf()
        self.create_calculator()

        energies = {}
        self._data["id"] = []
        if self.server.run_mode.interactive and self.data_storage_enabled:
            child_id = self.child_ids[0]
            self._data["id"].append(child_id)
            child_job = self.project_hdf5.inspect(child_id)
            energies = {job_name: energy for job_name, energy in zip(self.structure_dict.keys(),
                                                                     child_job["output/generic/energy_tot"])}
        elif self.server.run_mode.interactive and not self.data_storage_enabled:
            energies = {job_name: energy for job_name, energy in zip(self.structure_dict.keys(),
                                                                     self.ref_job.interactive_cache["energy_tot"])}
        else:
            for job_id in self.child_ids:
                ham = self.project_hdf5.inspect(job_id)
                en = ham["output/generic/energy_tot"][-1]
                energies[ham.job_name] = en
                self._data["id"].append(ham.job_id)

        self.property_calculator.analyse_structures(energies)
        self._data.update(self.property_calculator._data)
        if self.data_storage_enabled:
            self.to_hdf()

    def append(self, job):
        """
        Append a job to the GenericMaster - just like you would append an element to a list.

        Args:
            job (GenericJob): job to append
        """
        if self.status.initialized and not job.status.initialized:
            raise ValueError(
                "GenericMaster requires reference jobs to have status initialized, rather than ",
                job.status.string,
            )
        if job.server.cores >= self.server.cores:
            self.server.cores = job.server.cores
        if job.job_name not in self._job_name_lst:
            self._job_name_lst.append(job.job_name)
            if self.data_storage_enabled:
                self._child_job_update_hdf(parent_job=self, child_job=job)

    def pop(self, i=-1):
        """
        Pop a job from the GenericMaster - just like you would pop an element from a list

        Args:
            i (int): position of the job. (Default is last element, -1.)

        Returns:
            GenericJob: job
        """
        job_name_to_return = self._job_name_lst[i]
        job_to_return = self._load_all_child_jobs(
            self._load_job_from_cache(job_name_to_return)
        )
        del self._job_name_lst[i]
        if self.data_storage_enabled:
            with self.project_hdf5.open("input") as hdf5_input:
                hdf5_input["job_list"] = self._job_name_lst
            job_to_return.relocate_hdf5()
        if isinstance(job_to_return, GenericMaster):
            for sub_job in job_to_return._job_object_dict.values():
                self._child_job_update_hdf(parent_job=job_to_return, child_job=sub_job)
        job_to_return.status.initialized = True
        return job_to_return

    def _run_if_collect(self):
        """
        Internal helper function the run if collect function is called when the job status is 'collect'. It collects
        the simulation output using the standardized functions collect_output() and collect_logfiles(). Afterwards the
        status is set to 'finished'.
        """

        if self.data_storage_enabled:
            super(ElasticMatrixJobWithoutFiles)._run_if_collect()
        else:
            self._logger.info(
                "{}, status: {}, finished".format(self.job_info_str, self.status)
            )
            self.collect_output()
            self._logger.info(
                "{}, status: {}, parallel master".format(self.job_info_str, self.status)
            )
            self.update_master()
            # self.send_to_database()<|MERGE_RESOLUTION|>--- conflicted
+++ resolved
@@ -3,40 +3,16 @@
 
 
 class ElasticMatrixJobWithoutFiles(ElasticMatrixJob):
-<<<<<<< HEAD
-=======
-    def __init__(self, project, job_name):
-        super(ElasticMatrixJobWithoutFiles, self).__init__(project, job_name)
-        self._interactive_disable_log_file = False
-
     @property
     def child_project(self):
         """
         :class:`.Project`: project which holds the created child jobs
         """
-        if not self._interactive_disable_log_file:
+        if self.data_storage_enabled:
             return super(ElasticMatrixJobWithoutFiles, self).child_project
         else:
             return self.project
 
-    def to_hdf(self, hdf=None, group_name=None):
-        """
-
-        Args:
-            hdf:
-            group_name:
-
-        Returns:
-
-        """
-        if not self._interactive_disable_log_file:
-            super(ElasticMatrixJobWithoutFiles, self).to_hdf(hdf=hdf, group_name=group_name)
-
-    def refresh_job_status(self):
-        if not self._interactive_disable_log_file:
-            super(ElasticMatrixJobWithoutFiles).refresh_job_status()
-
->>>>>>> f1de9bf0
     def collect_output(self):
         if not self._data:
             self.from_hdf()
