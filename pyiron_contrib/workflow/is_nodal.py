--- conflicted
+++ resolved
@@ -73,21 +73,12 @@
     """
 
     def __init__(
-<<<<<<< HEAD
             self,
             label: str,
             *args,
             parent: Optional[Composite] = None,
             run_on_updates: bool = False,
-            **kwargs
-=======
-        self,
-        label: str,
-        *args,
-        parent: Optional[HasNodes] = None,
-        run_on_updates: bool = False,
-        **kwargs,
->>>>>>> eceb8178
+            **kwargs,
     ):
         """
         A mixin class for objects that can form nodes in the graph representation of a
