"""
Setuptools based setup module
"""
from setuptools import setup, find_packages

import versioneer

setup(
    name='pyiron-atomistics',
    version=versioneer.get_version(),
    description='pyiron - an integrated development environment (IDE) for computational materials science.',
    long_description='http://pyiron.org',

    url='https://github.com/pyiron/pyiron_atomistics',
    author='Max-Planck-Institut für Eisenforschung GmbH - Computational Materials Design (CM) Department',
    author_email='janssen@mpie.de',
    license='BSD',

    classifiers=['Development Status :: 5 - Production/Stable',
                 'Topic :: Scientific/Engineering :: Physics',
                 'License :: OSI Approved :: BSD License',
                 'Intended Audience :: Science/Research',
                 'Operating System :: OS Independent',
                 'Programming Language :: Python :: 3',
                 'Programming Language :: Python :: 3.8',
                 'Programming Language :: Python :: 3.9',
                 'Programming Language :: Python :: 3.10'],

    keywords='pyiron',
    packages=find_packages(exclude=["*tests*", "*docs*", "*binder*", "*conda*", "*notebooks*", "*.ci_support*"]),
    install_requires=[
        'aimsgb==0.1.1',
        'ase==3.22.1',
        'defusedxml==0.7.1',
        'future==0.18.2',
        'h5py==3.7.0',
        'matplotlib==3.5.2',
        'mendeleev==0.10.0',
        'numpy==1.23.1',
        'pandas==1.4.3',
        'phonopy==2.15.1',
        'pint==0.19.2',
<<<<<<< HEAD
        'pyiron_base==0.5.19',
=======
        'pyiron_base==0.5.18',
>>>>>>> 122b5a17
        'pymatgen==2022.7.8',
        'scipy==1.8.1',
        'seekpath==2.0.1',
        'scikit-learn==1.1.1',
        'spglib==1.16.5',
        'tables==3.7.0'
    ],
    cmdclass=versioneer.get_cmdclass(),

    )<|MERGE_RESOLUTION|>--- conflicted
+++ resolved
@@ -40,11 +40,7 @@
         'pandas==1.4.3',
         'phonopy==2.15.1',
         'pint==0.19.2',
-<<<<<<< HEAD
         'pyiron_base==0.5.19',
-=======
-        'pyiron_base==0.5.18',
->>>>>>> 122b5a17
         'pymatgen==2022.7.8',
         'scipy==1.8.1',
         'seekpath==2.0.1',
