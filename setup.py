--- conflicted
+++ resolved
@@ -31,30 +31,18 @@
     keywords='pyiron',
     packages=find_packages(exclude=["*tests*"]),
     install_requires=[        
-<<<<<<< HEAD
-        'matplotlib==3.6.1',
-        'numpy==1.23.4',
-        'pyiron_base==0.5.26',
-        'scipy==1.9.3',
-        'seaborn==0.12.0',
-=======
         'matplotlib==3.6.2',
         'numpy==1.24.1',
         'pyiron_base==0.5.30',
         'scipy==1.10.0',
         'seaborn==0.12.2',
->>>>>>> 6ea798c7
         'pyparsing==3.0.9'
     ],
     extras_require={
         'atomistic': [
             'ase==3.22.1',
-<<<<<<< HEAD
-            'pyiron_atomistics==0.2.58',
-=======
             'pyiron_atomistics==0.2.61',
             'pycp2k==0.2.2',
->>>>>>> 6ea798c7
         ],
         'fenics': [
             'fenics==2019.1.0',
@@ -62,13 +50,8 @@
         ],
         'image': ['scikit-image==0.19.3'],
         'generic': [
-<<<<<<< HEAD
-            'boto3==1.24.96', 
-            'moto==4.0.8'
-=======
             'boto3==1.26.45', 
             'moto==4.0.13'
->>>>>>> 6ea798c7
         ],
     },
     cmdclass=versioneer.get_cmdclass(),
