"""
Setuptools based setup module
"""
from setuptools import setup, find_packages
import versioneer


setup(
    name='pyiron_contrib',
    version=versioneer.get_version(),
    description='Repository for user-generated plugins to the pyiron IDE.',
    long_description='http://pyiron.org',

    url='https://github.com/pyiron/pyiron_contrib',
    author='Max-Planck-Institut für Eisenforschung GmbH - Computational Materials Design (CM) Department',
    author_email='huber@mpie.de',
    license='BSD',

    classifiers=[
        'Development Status :: 4 - Beta',
        'Topic :: Scientific/Engineering :: Physics',
        'License :: OSI Approved :: BSD License',
        'Intended Audience :: Science/Research',
        'Operating System :: OS Independent',
        'Programming Language :: Python :: 3.9',
        'Programming Language :: Python :: 3.10',
        'Programming Language :: Python :: 3.11',
        'Programming Language :: Python :: 3.12',
    ],

    keywords='pyiron',
    packages=find_packages(exclude=["*tests*"]),
    install_requires=[        
<<<<<<< HEAD
        'matplotlib==3.7.2',
        'numpy==1.24.3',
        'pyiron_base==0.13.0',
        'scipy==1.11.2',
        'seaborn==0.12.2',
        'pyparsing==3.0.9',
    ],
    extras_require={
        'atomistic': [
            'ase==3.22.1',
            'pyiron_atomistics==0.7.8',
=======
        'matplotlib==3.9.2',
        'numpy==1.26.4',
        'pyiron_snippets==0.1.3',
        'pyiron_base==0.10.9',
        'scipy==1.14.1',
        'seaborn==0.13.2',
        'pyparsing==3.1.4',
    ],
    extras_require={
        'atomistic': [
            'ase==3.23.0',
            'pyiron_atomistics==0.6.18',
>>>>>>> d669905c
            'pycp2k==0.2.2',
        ],
        'fenics': [
            'fenics==2019.1.0',
            'mshr==2019.1.0',
        ],
        'image': ['scikit-image==0.24.0'],
        'generic': [
            'boto3==1.37.9', 
            'moto==5.0.16'
        ],
        'tinybase': [
            'distributed==2024.12.1',
            'pymatgen==2024.9.17.1',
            'pympipool==0.8.4',
            'h5io_browser==0.1.4',
        ]
    },
    cmdclass=versioneer.get_cmdclass(),
)<|MERGE_RESOLUTION|>--- conflicted
+++ resolved
@@ -31,23 +31,10 @@
     keywords='pyiron',
     packages=find_packages(exclude=["*tests*"]),
     install_requires=[        
-<<<<<<< HEAD
-        'matplotlib==3.7.2',
-        'numpy==1.24.3',
-        'pyiron_base==0.13.0',
-        'scipy==1.11.2',
-        'seaborn==0.12.2',
-        'pyparsing==3.0.9',
-    ],
-    extras_require={
-        'atomistic': [
-            'ase==3.22.1',
-            'pyiron_atomistics==0.7.8',
-=======
         'matplotlib==3.9.2',
         'numpy==1.26.4',
         'pyiron_snippets==0.1.3',
-        'pyiron_base==0.10.9',
+        'pyiron_base==0.13.0',
         'scipy==1.14.1',
         'seaborn==0.13.2',
         'pyparsing==3.1.4',
@@ -55,8 +42,7 @@
     extras_require={
         'atomistic': [
             'ase==3.23.0',
-            'pyiron_atomistics==0.6.18',
->>>>>>> d669905c
+            'pyiron_atomistics==0.7.8',
             'pycp2k==0.2.2',
         ],
         'fenics': [
@@ -65,7 +51,7 @@
         ],
         'image': ['scikit-image==0.24.0'],
         'generic': [
-            'boto3==1.37.9', 
+            'boto3==1.37.9',
             'moto==5.0.16'
         ],
         'tinybase': [
