--- conflicted
+++ resolved
@@ -49,13 +49,8 @@
         ],
         'image': ['scikit-image==0.19.2'],
         'generic': [
-<<<<<<< HEAD
-            'boto3==1.23.10', 
+            'boto3==1.24.2', 
             'moto==3.1.12'
-=======
-            'boto3==1.24.2', 
-            'moto==3.1.11'
->>>>>>> a41e17a7
         ],
     },
     cmdclass=versioneer.get_cmdclass(),
