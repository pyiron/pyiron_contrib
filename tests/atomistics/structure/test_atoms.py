--- conflicted
+++ resolved
@@ -16,12 +16,9 @@
 from ase.cell import Cell as ASECell
 from ase.atoms import Atoms as ASEAtoms
 from ase.build import molecule
-<<<<<<< HEAD
 from pymatgen.core import Structure
-=======
+
 from ase.calculators.morse import MorsePotential
-
->>>>>>> f093134d
 
 class TestAtoms(unittest.TestCase):
     @classmethod
@@ -1610,7 +1607,6 @@
         self.assertGreater(dt65 / dt76, expected_speedup_factor,
                             "Atom creation not speed up to the required level by caches!")
 
-<<<<<<< HEAD
     def test_pymatgen_to_pyiron_conversion(self):
         """
         Tests pymatgen_to_pyiron conversion functionality (implemented conversion path is pymatgen->ASE->pyiron)
@@ -1736,8 +1732,8 @@
             struct_sd_magmom.site_properties["selective_dynamics"] == [x.spin for x in pyiron_atoms_sd_magmom],\
             "Failed to produce equivalent sel_dyn when both magmom + sel_dyn are present!"
         )
-=======
-    def test_calc_to_hdf(self):
+
+  def test_calc_to_hdf(self):
         """Calculators set on the structure should be properly reloaded after reading from HDF."""
         structure = self.CO2.copy()
         structure.calc = MorsePotential(epsilon=2, r0=2)
@@ -1750,10 +1746,6 @@
                     msg=f"Calculator parameter {k} not correctly restored from HDF!"
             )
 
-
->>>>>>> f093134d
-
-
 def generate_fcc_lattice(a=4.2):
     positions = [[0, 0, 0]]
     cell = (np.ones((3, 3)) - np.eye(3)) * 0.5 * a
